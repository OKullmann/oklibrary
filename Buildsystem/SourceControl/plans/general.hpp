--- conflicted
+++ resolved
@@ -7,12 +7,6 @@
 
   \bug MG submitted to the shared repository, but no notification e-mail was created?
   <ul>
-<<<<<<< HEAD
-   <li>One has to check whether the post-receive script is being executed.<li>
-   <li>Most obvious guess is that something's wrong with the identity of MG on cs-oksvr
-   (perhaps a missing group-membership).</li>
-   <li>MG - Point to note, if I use sendmail from the command line without the envelope sender
-=======
    <li> One has to check whether the post-receive script is being executed. </li>
    <li> Most obvious guess is that something's wrong with the identity of MG on cs-oksvr
    (perhaps a missing group-membership). </li>
@@ -28,7 +22,6 @@
    else submits then it works.)
 
    MG - Point to note, if I use sendmail from the command line without the envelope sender
->>>>>>> adf50e05
    (-f option), the mail doesn't arrive, but if I specify it, the mail arrives fine. From
    what I can see, the envelope sender is only set in the post-receive script if 
    hooks.envelope_sender is set. Ie - 
