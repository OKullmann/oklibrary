# Matthew Henderson, 19.7.2006 (Paderborn)
# Copyright 2006-2007, 2008, 2009 Oliver Kullmann
# This file is part of the OKlibrary. OKlibrary is free software; you can redistribute 
# it and/or modify it under the terms of the GNU General Public License as published by
# the Free Software Foundation and included in this library; either version 3 of the 
# License, or any later version.

# ##################################
# Directory Structure
# ################################## 

boost_directories_okl := $(boost_base_installation_dir_okl) $(boost_base_build_dir_okl) $(boost_base_doc_dir_okl) $(boost_doc_dir_okl) $(boost_build_dir_okl)

$(boost_directories_okl) : % : 
	mkdir -p $@

<<<<<<< HEAD
# #################################
# Main boost targets
# #################################
=======
# ###############################
# Making boost with the system gcc
# ###############################

define install-boost
	$(bjam_directory_path)/bjam --toolset=gcc --prefix=$(boost_base_directory)/$(1) --build-dir=$(boost_base_directory)/$(1)_Build install --without-python
endef

$(addprefix $(boost_base_directory)/, $(boost_targets)) : $(boost_base_directory)/boost-% : $(boost_base_directory)/% $(boost_base_doc_dir_okl)/%
	$(call unarchive,$(ExternalSources)/sources/Boost/boost_$*,$(boost_base_directory)) $(postcondition) \
	cd $(boost_base_directory)/boost_$*; $(postcondition) \
	cd $(bjam_source); $(postcondition) \
	CC="gcc" CFLAGS="-fno-strict-aliasing" ./build.sh cc; $(postcondition) \
	cp bin.*/bjam $(bjam_directory_path); $(postcondition) \
	cd $(boost_base_directory)/boost_$*; $(postcondition) \
	$(call install-boost,$*); \
	cd $(boost_base_directory)/$*/lib/; for F in $$(ls | awk '/.*gcc[0-9][0-9].*/'); do ln -s $${F} $$(echo $${F} | sed 's/gcc[0-9][0-9]/gcc/'); done; cd -; $(postcondition) \
	cp -r $(boost_documentation) $(boost_base_doc_dir_okl)/$*; $(postcondition) \
	touch $@; $(postcondition)

# Comments:
# 0) Failing boost-build does not stop the process (since a partial build is still useful).
# 1) The link-loop provides the usable links.
# 2) The new documentation replaces old one (if existent).

# ###############################
# Making boost with a local gcc
# ###############################

define install-boost_gcc
	$(bjam_directory_path)/bjam  --prefix=$(boost_base_directory)/$(1)+$(2) --build-dir=$(boost_base_directory)/$(1)+$(2)_Build --without-python --layout=system -d+2 --debug-configuration --debug-building threading=single install
endef

define boost_gcc_rule
$(boost_base_directory)/boost-$(1)+$(2) : $(boost_base_directory)/$(1)+$(2) $(boost_base_doc_dir_okl)/$(1)
	$(call unarchive,$(ExternalSources)/sources/Boost/boost_$(1),$(boost_base_directory)) if [ $$$$? != 0 ]; then exit 1; fi; \
	cd $(boost_base_directory)/boost_$(1); if [ $$$$? != 0 ]; then exit 1; fi; \
	cd $(bjam_source); if [ $$$$? != 0 ]; then exit 1; fi; \
	CC="gcc" CFLAGS="-fno-strict-aliasing" ./build.sh cc; if [ $$$$? != 0 ]; then exit 1; fi; \
	cp bin.*/bjam $(bjam_directory_path); if [ $$$$? != 0 ]; then exit 1; fi; \
	cd $(boost_base_directory)/boost_$(1); if [ $$$$? != 0 ]; then exit 1; fi; \
	echo -e "using gcc : : \"$(gpp_call_okl)\" ;" > tools/build/v2/user-config.jam; if [ $$$$? != 0 ]; then exit 1; fi; \
	$(call install-boost_gcc,$(1),$(2)); \
	cp -r $(boost_documentation) $(boost_base_doc_dir_okl)/$(1); if [ $$$$? != 0 ]; then exit 1; fi; \
	touch $(boost_base_directory)/boost-$(1)+$(2); if [ $$$$? != 0 ]; then exit 1; fi;
endef

# Comments:
# This is the same as above (for system-gcc), but now using the local compiler (and thus also using 
# different naming conventions for the directories built).

$(foreach boostversion, $(abbr_boost_targets), $(foreach gccversion, $(gcc_installation_directory_names), $(eval $(call boost_gcc_rule,$(boostversion),$(gccversion)))))

>>>>>>> 06576f0a

.PHONY : boost cleanboost cleanallboost

boost : $(boost_directories_okl)
	$(call unarchive,$(boost_source_dir_okl),$(boost_base_build_dir_okl)) $(postcondition) \
	cd $(boost_extracted_package_okl); $(postcondition) \
	cd tools/jam/src; $(postcondition) \
	CC="$(gcc_call_okl)" CFLAGS="-fno-strict-aliasing" ./build.sh cc; $(postcondition) \
	cp bin.*/bjam $(boost_base_build_dir_okl); $(postcondition) \
	cd ../../..; $(postcondition) \
	echo "using gcc : $(gcc_recommended_version_number_okl) : $(gcc_call_okl) : ;" > $(boost_base_build_dir_okl)/bjam_config; $(postcondition) \
	$(boost_base_build_dir_okl)/bjam --user-config=$(boost_base_build_dir_okl)/bjam_config --prefix=$(boost_installation_dir_okl) --build-dir=$(boost_build_dir_okl) install --without-python --without-wave -sBZIP2_INCLUDE=$(bzip2_source_library_okl) -sBZIP2_LIBPATH=$(bzip2_link_library_okl); $(postcondition) \
	cd $(boost_link_library_okl); for F in $$(ls | awk '/.*gcc[0-9][0-9].*/'); do ln -s $${F} $$(echo $${F} | sed 's/gcc[0-9][0-9]/gcc/'); done; cd -; $(postcondition) \
	cp -r boost.png boost.css index.htm more libs doc tools $(boost_doc_dir_okl); $(postcondition)



# ####################################
# Cleaning
# ####################################

cleanboost : 
	-rm -rf $(boost_base_build_dir_okl)

cleanallboost : cleanboost
	-rm -rf $(boost_base_installation_dir_okl) $(boost_base_doc_dir_okl)
<|MERGE_RESOLUTION|>--- conflicted
+++ resolved
@@ -14,65 +14,9 @@
 $(boost_directories_okl) : % : 
 	mkdir -p $@
 
-<<<<<<< HEAD
 # #################################
 # Main boost targets
 # #################################
-=======
-# ###############################
-# Making boost with the system gcc
-# ###############################
-
-define install-boost
-	$(bjam_directory_path)/bjam --toolset=gcc --prefix=$(boost_base_directory)/$(1) --build-dir=$(boost_base_directory)/$(1)_Build install --without-python
-endef
-
-$(addprefix $(boost_base_directory)/, $(boost_targets)) : $(boost_base_directory)/boost-% : $(boost_base_directory)/% $(boost_base_doc_dir_okl)/%
-	$(call unarchive,$(ExternalSources)/sources/Boost/boost_$*,$(boost_base_directory)) $(postcondition) \
-	cd $(boost_base_directory)/boost_$*; $(postcondition) \
-	cd $(bjam_source); $(postcondition) \
-	CC="gcc" CFLAGS="-fno-strict-aliasing" ./build.sh cc; $(postcondition) \
-	cp bin.*/bjam $(bjam_directory_path); $(postcondition) \
-	cd $(boost_base_directory)/boost_$*; $(postcondition) \
-	$(call install-boost,$*); \
-	cd $(boost_base_directory)/$*/lib/; for F in $$(ls | awk '/.*gcc[0-9][0-9].*/'); do ln -s $${F} $$(echo $${F} | sed 's/gcc[0-9][0-9]/gcc/'); done; cd -; $(postcondition) \
-	cp -r $(boost_documentation) $(boost_base_doc_dir_okl)/$*; $(postcondition) \
-	touch $@; $(postcondition)
-
-# Comments:
-# 0) Failing boost-build does not stop the process (since a partial build is still useful).
-# 1) The link-loop provides the usable links.
-# 2) The new documentation replaces old one (if existent).
-
-# ###############################
-# Making boost with a local gcc
-# ###############################
-
-define install-boost_gcc
-	$(bjam_directory_path)/bjam  --prefix=$(boost_base_directory)/$(1)+$(2) --build-dir=$(boost_base_directory)/$(1)+$(2)_Build --without-python --layout=system -d+2 --debug-configuration --debug-building threading=single install
-endef
-
-define boost_gcc_rule
-$(boost_base_directory)/boost-$(1)+$(2) : $(boost_base_directory)/$(1)+$(2) $(boost_base_doc_dir_okl)/$(1)
-	$(call unarchive,$(ExternalSources)/sources/Boost/boost_$(1),$(boost_base_directory)) if [ $$$$? != 0 ]; then exit 1; fi; \
-	cd $(boost_base_directory)/boost_$(1); if [ $$$$? != 0 ]; then exit 1; fi; \
-	cd $(bjam_source); if [ $$$$? != 0 ]; then exit 1; fi; \
-	CC="gcc" CFLAGS="-fno-strict-aliasing" ./build.sh cc; if [ $$$$? != 0 ]; then exit 1; fi; \
-	cp bin.*/bjam $(bjam_directory_path); if [ $$$$? != 0 ]; then exit 1; fi; \
-	cd $(boost_base_directory)/boost_$(1); if [ $$$$? != 0 ]; then exit 1; fi; \
-	echo -e "using gcc : : \"$(gpp_call_okl)\" ;" > tools/build/v2/user-config.jam; if [ $$$$? != 0 ]; then exit 1; fi; \
-	$(call install-boost_gcc,$(1),$(2)); \
-	cp -r $(boost_documentation) $(boost_base_doc_dir_okl)/$(1); if [ $$$$? != 0 ]; then exit 1; fi; \
-	touch $(boost_base_directory)/boost-$(1)+$(2); if [ $$$$? != 0 ]; then exit 1; fi;
-endef
-
-# Comments:
-# This is the same as above (for system-gcc), but now using the local compiler (and thus also using 
-# different naming conventions for the directories built).
-
-$(foreach boostversion, $(abbr_boost_targets), $(foreach gccversion, $(gcc_installation_directory_names), $(eval $(call boost_gcc_rule,$(boostversion),$(gccversion)))))
-
->>>>>>> 06576f0a
 
 .PHONY : boost cleanboost cleanallboost
 
@@ -90,6 +34,7 @@
 
 
 
+
 # ####################################
 # Cleaning
 # ####################################
