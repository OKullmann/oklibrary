// Oliver Kullmann, 16.10.2007 (Swansea)
/* Copyright 2007, 2008, 2009 Oliver Kullmann
This file is part of the OKlibrary. OKlibrary is free software; you can redistribute
it and/or modify it under the terms of the GNU General Public License as published by
the Free Software Foundation and included in this library; either version 3 of the
License, or any later version. */

/*!
  \file Buildsystem/ExternalSources/SpecialBuilds/plans/SAT.hpp
  \brief Plans regarding building of SAT solvers and libraries


<<<<<<< HEAD
=======
  \bug DONE (we build it locally, with 4.1.2; once we are using newer
  gcc-version, then we use the corrected versions provided in
  OKlib/Satisfiability/Solvers/March/ (this can't be used now due to
  a deficiency of 4.1.2))
  March build fails using "oklib march"
  <ul>
   <li> Building march fails in the following way :
   \verbatim
> oklib march

solver.h:56: warning: inline function ‘swap_ternary_implications’ declared but never defined
   \endverbatim
   using gcc version 4.3.2.
   </li>
   <li> DONE The reason is that the inline-functions are not defined where they
   are declared (this is an error in the march-code). Two possible solutions:
    <ol>
     <li> DONE Move the respective function-definitions from their implementation
     files to the header files. </li>
     <li> Or use gcc-4.1.2 instead. </li>
    </ol>
    MG could try correcting the code.
   </li>
  </ul>


>>>>>>> 68f431af
  \bug DONE
  Satz215 build fails
  <ul>
   <li> We get the error
   \verbatim
satz215.2.c: In function ‘main’:
satz215.2.c:1822: error: ‘CLK_TCK’ undeclared (first use in this function)
   \endverbatim
   </li>
   <li> So the appropriate standard header files needs to be included. </li>
  </ul>


<<<<<<< HEAD
  \bug DONE
=======
  \bug DONE (using now the locally installed Gmp)
>>>>>>> 68f431af
  Minisat+ build fails
  <ul>
   <li> Since we are building Gmp locally, we should build it first
   (w.r.t. "all"), and then generalise the minisat+ build process so
   that Gmp include- and link-libararies can be specified. </li>
   <li> See "Use the local Gmp" in
   Satisfiability/Solvers/Minisat/Minisat+/plans/general.hpp. </li>
  </ul>


  \bug DONE (we are now compiling it with version 4.1.2; once we are using
  a newer version of gcc we need to look at this problem again)
  GRASP cannot be compiled with gcc version 4.3
  <ul>
   <li> The problem is the reference to non-standard headers like
   "iostream.h". </li>
   <li> Perhaps we always provide gcc version 4.1.2 (besides the newest
   version), and build grasp with this version.
    <ol>
     <li> Then we need special buildsystem-variables for this "last old
     version". </li>
     <li> See "Providing gcc 4.1.2" in
     Buildsystem/ExternalSources/SpecialBuilds/plans/Gcc.hpp. </li>
    </ol>
   </li>
   <li> But we should also contact Joao Marques-Silva about a possible
   update of his code. </li>
  </ul>


  \todo Installation in general
  <ul>
   <li> Perhaps we put building of the different solvers all into one makefile
   "sat.mak". Better not; but via "oklib SAT" all SAT-solvers are build. </li>
   <li> Installing external SAT solvers should be a special service. </li>
   <li> Perhaps we have a special subdirectory of OKplatform/ExternalSources
   (for example OKplatform/ExternalSources/SATsolver) ? </li>
   <li> And perhaps also for SpecialBuilds we should create a sub-module
   SATsolvers ? (We could subdivide SpecialBuilds into the different
   sections.) </li>
   <li> These solvers should be somewhat more integrated into the OKlibrary
   than just ordinary external sources; on the other hand, these packages
   are usually in much worse shape. </li>
   <li> Of course, only open-source-solvers. </li>
   <li> For C++ solvers we need the ability to use older gcc-versions. </li>
   <li> We should have also a directory Buildsystem/ExternalSources/SATsolvers
   (solvers are not "SpecialBuilds"). </li>
   <li> Compare "Organisation of links" in
   Buildsystem/ExternalSources/SpecialBuilds/plans/general.hpp. </li>
  </ul>

  
  \todo SAT4J
  <ul>
   <li> http://www.sat4j.org/ </li>
  </ul>


  \todo Jat
  <ul>
   <li> http://www-verimag.imag.fr/~cotton/jat/ </li>
  </ul>


  \todo SMT (SAT modulo theories)
  <ul>
   <li> Dpt
    <ol>
     <li> http://sourceforge.net/projects/dpt </li>
    </ol>
   </li>
   <li> OpenSMT
    <ol>
     <li> http://verify.inf.unisi.ch/opensmt </li>
    </ol>
   </li>
  </ul>


  \todo Minisat
  <ul>
   <li> http://www.cs.chalmers.se/Cs/Research/FormalMethods/MiniSat/
   <li> Minisat
   \verbatim
Installations/SAT> unzip ../../sources/SAT/MiniSat/MiniSat_v1.14.2006-Aug-29.src.zip
Installations/SAT> cd MiniSat_v1.14
> make
   \endverbatim
   creates the executable "minisat". It should be "make rs" for the
   "statically linked release version".
   </li>
   <li> However, the statically linked version is 2.5 MG large, the normal
   one ("minisat_release", created by "make r") only 38 KB ?! But it seems
   the statically linked version might be slightly faster. </li>
   <li> Minisat+
    <ol>
     <li>
     \verbatim
Installations/SAT/Minisat> unzip ../../../sources/SAT/MiniSat/minisat+_2007-Jan-05.zip
Minisat> cd minisat+
minisat+> make rx
OKplatform/bin> ln -s $OKPLATFORM/ExternalSources/Installations/SAT/Minisat/minisat+/minisat+_64-bit_static
     \endverbatim
     </li>
     <li> What is now the input format?
      <ul>
       <li> It seems only lines of the form
       \verbatim
+1*v1 +2*v4 -3*v11 >= 4;
       \endverbatim
       are allowed (no spaces after the semicolon!). </li>
       <li> Relations are "<=, >=, =". </li>
       <li> Variable names are identifiers, and start with a letter. </li>
       <li> The "+"-symbols are not needed. </li>
       <li> Comment lines start with "*". </li>
      </ul>
     </li>
    </ol>
   </li>
   <li> What is minisat2-070721.zip ? The new version, apparently
   their new best piece.
   \verbatim
Installations/SAT/Minisat> unzip ../../../sources/SAT/MiniSat/minisat2-070721.zip
Installations/SAT/Minisat> cd minisat
/SAT/Minisat/minisat> cd simp
minisat/simp> make rs
OKplatform/bin> ln -s OKPLATFORM/xternalSources/Installations/SAT/Minisat/minisat/simp/minisat_static minisat2
OKplatform> minisat2 -h
This is MiniSat 2.0 beta
WARNING: for repeatability, setting FPU to use double precision
USAGE: minisat2 [options] <input-file> <result-output-file>
  where input may be either in plain or gzipped DIMACS.
OPTIONS:
  -pre           = {none,once}
  -asymm
  -rcheck
  -grow          = <num> [ >0 ]
  -polarity-mode = {true,false,rnd}
  -decay         = <num> [ 0 - 1 ]
  -rnd-freq      = <num> [ 0 - 1 ]
  -dimacs        = <output-file>
  -verbosity     = {0,1,2}
   \endverbatim
   where "pre" is apparently for preprocessing, and the default is "once".
   </li>
   <li> Apparently specifying "-dimacs=OUTPUTFILE" just runs the preprocessor
   (keeping the old variable names, and thus producing gaps in the numbering;
   likely only equivalence reductions are used(?)).
   </li>
   <li> SatElite: According to the Minisat page, this is subsumed by
   Minisat2 (see above). </li>
   <li> So it seems that Minisat2 subsumes the old version 1.14 and the
   preprocessor, and we need only to install this version (for a SAT
   solver; there are extensions of SAT like pseudo-boolean). Though on
   some instances Minisat is better than Minisat2, so we better keep
   both. </li>
   <li> We should give additional documentation:
    <ol>
     <li> See above for the options. </li>
     <li> Output of a new line happens when total number of conflicts =
     1.5 * old number of conflicts. </li>
     <li> Apparently the new limit for learnt clauses is 1.1 * old limit. </li>
     <li> The meaning of "Progress":
      <ol>
       <li> The code for progress estimation is
       \verbatim
double Solver::progressEstimate() const {
    double  progress = 0;
    double  F = 1.0 / nVars();
    for (int i = 0; i <= decisionLevel(); i++){
        int beg = i == 0 ? 0 : trail_lim[i - 1];
        int end = i == decisionLevel() ? trail.size() : trail_lim[i];
        progress += pow(F, i) * (end - beg);
    }
    return progress / nVars();
}
       \endverbatim
       where
       \verbatim
    vec<Lit>            trail;            // Assignment stack; stores all assigments made in the order they were made.
    vec<int>            trail_lim;        // Separator indices for different decision levels in 'trail'.
       \endverbatim
       </li>
       <li> So over the decision levels i from 0 to the current level i, it
       sums up a(i) * n^(-i-1), where a(i) is the number of assignments made
       (exactly) at level i. </li>
       <li> It seems the idea is, that if at level 0 all variables are
       assigned, then we get 100% progress (and solvers like minisat only
       consider total assignments), and in general the progress here counts
       just the percentage of assigned variables, while further levels
       contribute in the same way, only that their weight is diminished by a
       factor of n for each level. </li>
       <li> Thus for instances with at least 1000 variables only levels 0,1 are
       taken into account (since only three decimal places are printed), and
       level 1 can yield at most 0.1%. </li>
      </ol>
     </li>
    </ol>
    Once we've finished the documentation, we should ask the authors whether
    it's all correct.
   </li>
  </ul>


  \todo Picosat
  <ul>
   <li> http://fmv.jku.at/picosat/ </li>
  </ul>


  \todo March solvers
  <ul>
   <li> Homepage http://www.st.ewi.tudelft.nl/sat/march_dl.php </li>
   <li> Installation attempt:
   \verbatim
ExternalSources/Installations/SAT> tar -xzf $(OKplatform)/ExternalSources/sources/SAT/march_dl.tgz
ExternalSources/Installations/SAT> cd march_dl/
nstallations/SAT/march_dl> make
gcc -c -s -O3 -fomit-frame-pointer -falign-functions=4 -funroll-loops -fexpensive-optimizations -malign-double -fschedule-insns2 -Wall   -o march.o march.c
march.c:1: error: -malign-double makes no sense in the 64bit mode
make: *** [march.o] Error 1
   \endverbatim
   </li>
   <li> An e-mail was sent to MJHH. However it seems that this old solver
   won't be updated (unlike the following), and so we don't include it.
   </li>
   <li> A better page seems
   http://www.st.ewi.tudelft.nl/sat/download.php </li>
   <li> Installing march_ks:
   \verbatim
ExternalSources/Installations/SAT> unzip $OKPLATFORM/ExternalSources/sources/SAT/March/march_ks.zip
ExternalSources/Installations/SAT> cd march_ks/
ExternalSources/Installations/SAT/march_ks> make
ExternalSources/Installations/SAT/march_ks> ./march_ks $OKPLATFORM/OKsystem/OKlib/Satisfiability/Solvers/OKsolver/SAT2002/app_tests/test_cases/full/uuf250-011.cnf
   \endverbatim
   seems to work now. </li>
   <li> Installing march_pl:
   \verbatim
ExternalSources/Installations/SAT> unzip $OKPLATFORM/ExternalSources/sources/SAT/March/march_pl.zip
ExternalSources/Installations/SAT> cd march_pl/
ExternalSources/Installations/SAT/march_pl> make
ExternalSources/Installations/SAT/march_pl> ./march_pl $OKPLATFORM/OKsystem/OKlib/Satisfiability/Solvers/OKsolver/SAT2002/app_tests/test_cases/full/uuf250-011.cnf 
   \endverbatim
   seems to work.
   </li>
   <li> Installing UnitMarch:
   \verbatim
ExternalSources/Installations/SAT> unzip $OKPLATFORM/ExternalSources/sources/SAT/March/UnitMarch.zip
ExternalSources/Installations/SAT> cd UnitMarch64/
ExternalSources/Installations/SAT/UnitMarch64> make
ExternalSources/Installations/SAT/UnitMarch64> ./UnitMarch_32_bits $OKPLATFORM/OKsystem/OKlib/Satisfiability/Solvers/OKsolver/SAT2002/app_tests/test_cases/full/uuf250-011.cnf 
   \endverbatim
   ??? Only a 32-bits version?
   </li>
  </ul>


  \todo Argo
  <ul>
   <li> http://argo.matf.bg.ac.yu/index.html has some interesting packages
   to offer. </li>
   <li> Installation of ArgoSat:
   \verbatim
builds/SAT/Argo> tar -xzf ../../../sources/SAT/Argo/argosat-1.0.tar.gz
builds/SAT/Argo> cd argosat-1.0
argosat-1.0> ./configure --prefix=/home/csoliver/SAT-Algorithmen/OKplatform/ExternalSources/Installations/SAT/Argo
argosat-1.0> make
argosat-1.0> make install

Installations/SAT/Argo/bin> ./argosat
ArgoSat v. 1.0
Build date: Fri Mar 20 18:15:46 UTC 2009
Usage: argosat problem [options]
    problem:
          pigeons num - pigeonhole problem
          queens  num - n queens problem
          filename    - file that contains uncompressed DIMACS format input
    options:
   \endverbatim
   looks alright (though output is somewhat uggly). </li>
  </ul>


  \todo Satz
  <ul>
   <li> ParaSatz
   \verbatim
Satz> tar -xzf ../../../sources/SAT/Satz/ParaSatz.tar.gz
Satz> cd ParaSatz
   \endverbatim
   this is mainly a script to run Satz (214) in parallel. </li>
   <li> adaptg2wsat+
   \verbatim
Satz> tar -xf ../../../sources/SAT/Satz/adaptg2wsat+ForCompetition.tar
Satz> cd adaptg2wsat+ForCompetition
adaptg2wsat+ForCompetition> make
   \endverbatim
   creates executable adaptg2wsat+. And there is a pdf-file. </li>
   <li> adaptg2wsat0
   \verbatim
Satz> tar -xf ../../../sources/SAT/Satz/adaptg2wsat0.tar
Satz> cd adaptg2wsat0
adaptg2wsat0> make
   \endverbatim
   processes executable adaptg2wsat0, and there is a pdf-file. </li>
   <li> adaptg2wsat0, competition version:
   \verbatim
Satz> tar -xf ../../../sources/SAT/Satz/adaptg2wsat0ForCompetition.tar
Satz> cd adaptg2wsat0ForCompetition
   \endverbatim
   the make-file is erreneous (easy to be corrected: wrong file-name). </li>
   <li> eqsatz
   \verbatim
Satz> cp ../../../sources/SAT/Satz/eqsatz20.c .
Satz> gcc -O3 -o eqsatz eqsatz20.c
   \endverbatim
   </li>
   <li> g2wsat
   \verbatim
kullmann-0:Satz> cp ../../../sources/SAT/Satz/g2wsat2005.c .
kullmann-0:Satz> gcc -O3 -o g2wsat g2wsat2005.c
   \endverbatim
   </li>
   <li> Maxsat
   \verbatim
Satz> tar -xzf ../../../sources/SAT/Satz/maxsatz.tar.gz
Satz> cd maxsatz
maxsatz> make
   \endverbatim
   creates executables maxsatz, maxsat0, maxsat12, maxsat1234.
   </li>
   <li> Compactor
   \verbatim
Satz> cp ../../../sources/SAT/Satz/my_compact.c .
Satz> gcc -O3 -o compact my_compact.c
   \endverbatim
   </li>
   <li> Satz 214 and 215
    <ol>
     <li> Installation:
     \verbatim
Satz> cp ../../../sources/SAT/Satz/satz214.2.c .
Satz> gcc -O3 -o satz214 satz214.2.c
Satz> cp ../../../sources/SAT/Satz/satz215.2.c .
Satz> gcc -O3 -o satz215 satz215.2.c
     \endverbatim
     </li>
     <li> "NB_BRANCHE" should mean the number of branches, that is,
     the number of nodes - 1; but what then is NB_BACK? It is always
     a bit more than half of NB_BRANCHE. </li>
     <li> satz215 creates the file "timetable": Perhaps we should give
     it a better name. </li>
     <li> DONE (see "Updating the exit codes for Satz215" in
     Satisfiability/Solvers/Satz/plans/general.hpp)
     Yet the return value is always 1 --- we need to change this to
     10 (sat) resp. 20 (unsat). </li>
    </ol>
   </li>
  </ul>


  \todo EBDDRES
  <ul>
   <li> http://fmv.jku.at/ebddres/ </li>
   <li> Also interesting BooleForce (includes TraceCheck)
   http://fmv.jku.at/booleforce/index.html . </li>
  </ul>


  \todo Walksat
  <ul>
   <li> http://www.cs.rochester.edu/u/kautz/walksat/ </li>
   <li> We should install Walksat, Gsat and MaxWalksat.
   \verbatim
builds/SAT/Walksat> tar -xzf ../../../sources/SAT/Walksat/walksat-dist.tgz
builds/SAT/Walksat> cd Walksat_v46
SAT/Walksat/Walksat_v46> make
   \endverbatim
   seems to work, and creates executables "makewff" (random formula generator),
   "makequeens", and "walksat"."walksat --help" also works. </li>
   <li> 
   <li> Sources under sources/SAT/Walksat. </li>
   <li> There is also "Clone" http://reasoning.cs.ucla.edu/clone/. </li>
  </ul>


  \todo BASolver
  <ul>
   <li> http://logic.pdmi.ras.ru/~basolver/index.html </li>
   <li> Apparently doesn't have a licence? So well? </li>
   <li> Contains also documentation about boolean function formats etc. </li>
  </ul>


  \todo HeerHugo
  <ul>
   <li> Installing HeerHugo http://www.win.tue.nl/~jfg/heerhugo.html :
   \verbatim
ExternalSources/Installations/SAT> tar -xzf $OKPLATFORM/ExternalSources/sources/SAT/HeerHugo/heerhugo0.3.tar.gz
ExternalSources/Installations/SAT> cd heerhugo0.3/
ExternalSources/Installations/SAT/heerhugo0.3> make
cc  -O   -c scan.c
scan.l: In function ‘yylook’:
scan.l:262: warning: cast from pointer to integer of different size
scan.l:276: warning: cast from pointer to integer of different size
cc  -O   -c termnode.c
cc  -O   -c main.c
main.c:27:1: warning: "NULL" redefined
In file included from /usr/include/_G_config.h:14,
                 from /usr/include/libio.h:32,
                 from /usr/include/stdio.h:72,
                 from main.c:17:
/usr/lib64/gcc/x86_64-suse-linux/4.0.2/include/stddef.h:403:1: warning: this is the location of the previous definition
main.c: In function ‘main’:
main.c:2610: warning: return type of ‘main’ is not ‘int’
cc  -O   -c parse.c
cc  -O   -o heerhugo scan.o termnode.o parse.o main.o
   \endverbatim
   </li>
   <li> Comments:
    <ol>
     <li> The first 2 warnings seems to indicate, that the code won't run on
     a 64-bit machine? </li>
     <li> In scan.c we find
     \verbatim
THIS IS UNPUBLISHED PROPRIETARY SOURCE CODE OF AT&T	
The copyright notice above does not evidence any   	
actual or intended publication of such source code.	
     \endverbatim
     thus we shouldn't use this file anyway. </li>
     <li> We should contact the authors and ask about the 64-bit
     issue, and this copyright statement (possibly rewriting the code). </li>
    </ol>
   </li>
  </ul>


  \todo SatMate
  <ul>
   <li> http://www.cs.cmu.edu/~modelcheck/satmate </li>
  </ul>


  \todo SIMO? SIM?
  <ul>
   <li> *SAT http://www.mrg.dist.unige.it/~tac/StarSAT.html </li>
  </ul>


  \todo Kcnfs
  <ul>
   <li> http://www.laria.u-picardie.fr/~dequen/sat/ </li>
   <li> One obtains there kcnfs-2006; but the link to kcnfs-smp is
   broken. </li>
   <li> On this site one finds als qgs, a "quasigroup existence problem
   solver", which is also interesting for us. However this solver is
   not open-source. </li>
  </ul>


  \todo Belief and Survey propagation
  <ul>
   <li> http://users.ictp.it/~zecchina/SP/
    <ol>
     <li> OK should contact Riccardo Zecchina to tell them about the OKlibrary,
     and discuss whether they are interested in contributing (first at the
     Maxima/Lisp level). </li>
     <li> DONE
     Installing sp-1.4b for k-SAT
     \verbatim
builds/SAT/SurveyPropagation> tar -xzf ../../../sources/SAT/SurveyPropagation/sp-1.4b.tgz
builds/SAT/SurveyPropagation> cd sp-1.4
builds/SAT/SurveyPropagation/sp-1.4> make
builds/SAT/SurveyPropagation/sp-1.4> ./sp -h
./sp [options]
  formula
        -n <numvars>
        -m <numclauses>
        -a <alpha>
        -R <rho>         modified dynamics (0=sp, 1=bp)
                         (real values inbetween may make sense)
        -l <filename>    reads formula from file
  solving
        -d <danger>      fix this much PAP spins (experimental)
        -f <fixes>       per step
        -% <fixes>       per step (%)
        -e <error>       criterion for convergence
        -z               use lazy convergence instead of sequential
        -i <iter>        maximum number of iterations until convergence
  stats
        -p <filename>    output a magneticity plot
        -r <filename>    replay file
        -c               computes complexity
        -F               print fields
        -v               increase verbosity
  misc
        -s <seed>        (0=use time, default=1)
        -/               stop after first convergence
        -h               this help
     \endverbatim
     successful.
     </li>
     <li> Improving sp:
      <ol>
       <li> For our installation, perhaps we should write a wrapper script
       which handles the created auxiliary files (at least "formula.tmp.cnf").
       </li>
       <li> And we should improve the output: hopefully in the source code
       we find some comments on what ":-)" means, and perhaps there is also
       a counter available so that we see how many variables have been
       eliminated. </li>
      </ol>
     </li>
     <li> Then there is spy-1.2.tar.gz. </li>
    </ol>
   </li>
   <li> There should be other implementations out there (belief propagation
   etc.). </li>
  </ul>


  \todo tts
  <ul>
   <li> http://www.cs.qub.ac.uk/~i.spence/tts/ </li>
   <li> However some form is to be filled out; we should contact the author.
   </li>
  </ul>


  \todo 2cl
  <ul>
   <li> ftp://ftp.cse.ucsc.edu/pub/avg/2cl_simpDir/ </li>
  </ul>


  \todo Modoc
  <ul>
   <li> ftp://ftp.cse.ucsc.edu/pub/avg/Modoc/ </li>
  </ul>


  \todo Boehm solver
  <ul>
   <li> Still on the Internet? </li>
  </ul>


  \todo C-Sat
  <ul>
   <li> Daniel LeBerre mentioned he still should have the code. </li>
  </ul>


  \todo Posit


  \todo Answer set programming
  <ul>
   <li> Potassco
    <ol>
     <li> See http://potassco.sourceforge.net/. </li>
     <li> Sources in ExternalSources/sources/SAT/Potassco. </li>
    </ol>
   </li>
  </ul>


  \todo Generators
  <ul>
   <li> http://www.dis.uniroma1.it/~massacci/cryptoSAT should contain
   the DES -> SAT translator. </li>
   <li> http://www.tcs.ifi.lmu.de/~friedman/#paritysat </li>
  </ul>


  \todo Symmetries
  <ul>
   <li> Saucy http://vlsicad.eecs.umich.edu/BK/SAUCY/
    <ol>
     <li> There shouldn't be a problem with distributing this package
     with the OKlibrary. </li>
     <li> OK contacted the authors: we can redistribute it, but we should
     show their licence on the documentation pape. </li>
     <li> shatter http://www.eecs.umich.edu/~faloul/Tools/shatter/ is not
     open source, but is now included with Saucy. </li>
    </ol>
   </li>
   <li> ZAP ? </li>
  </ul>


  \todo DONE (problems solved by new package from Joao Marques-Silva, and
  complete installation)
  Grasp
  <ul>
   <li> Web site to cite: http://users.ecs.soton.ac.uk/jpms/soft/ </li>
   <li> Manual build:
   \verbatim
builds/SAT/Grasp/tar -xjf ../../../sources/SAT/GRASP/grasp-release-20080622.tar.bz2
cd grasp-release-20080622
make
./sat-grasp ../../../../../OKsystem/OKlib/Satisfiability/Solvers/OKsolver/SAT2002/app_tests/test_cases/basic/DHNExample.cnf
   \endverbatim
   </li>
   <li> Code needs update (warnings). </li>
   <li> How to read "sat-grasp.doc" ?
    <ol>
     <li> We provide an amended version. </li>
     <li> Then running
     \verbatim
asciidoc --doctype manpage --backend xhtml11 --unsafe --out-file=sat-grasp_amended.html sat-grasp_amended.doc
     \endverbatim
     creates a reasonable html-page, while by
     \verbatim
less sat-grasp_amended.doc
     \endverbatim
     the man-page can be viewed. </li>
     <li> Using "--doctype article" produces a slight variation instead. </li>
     <li> What is the meaning of "--unsafe"?? Without this option, some
     style-sheets are not used. </li>
    </ol>
   </li>
   <li> Using "sat-grasp -V file", the only output is "-V", and the return
   value is 1. This seems to be a bug (this happens for all kinds of DIMACS-
   files). </li>
   <li> Using "+V", which seems to be the default (different from what
   sat-graps.doc says), it works. </li>
  </ul>


  \todo Maxsat
  <ul>
   <li> Some solvers are at http://web.udl.es/usuaris/m4372594/software.html.
   </li>
  </ul>


  \todo Counting
  <ul>
   <li> SampleCount and xor-addition:
   http://www.cs.cornell.edu/~sabhar/#software </li>
  </ul>


  \todo QBF
  <ul>
   <li> Duaffle http://www.cs.cornell.edu/~sabhar/#software </li>
  </ul>
  
  
  \todo DONE Chaff
  <ul>
   <li> Not open source, and thus can't be included. </li>
  </ul>


  \todo DONE Rsat
  <ul>
   <li> http://reasoning.cs.ucla.edu/rsat/ </li>
   <li> Not open source, and thus can't be included (more precisely,
   the authors don't want redistribution). </li>
   <li> Like (unfortunately) all the other software at
   http://reasoning.cs.ucla.edu/index.php?p=software.php. </li>
   <li> Somewhere we should have a link-page, and there we'll put this
   link. </li>
  </ul>


  \todo DONE Fahiem Bacchus' solvers
  <ul>
   <li> http://www.cs.toronto.edu/~fbacchus/sat.html </li>
   <li> Not available under a free licence. </li>
  </ul>


  \todo DONE OpenSAT
  <ul>
   <li> Not to be included by request of the authors. </li>
   <li> http://sat.inesc-id.pt/OpenSAT/index.php </li>
  </ul>

*/
<|MERGE_RESOLUTION|>--- conflicted
+++ resolved
@@ -10,8 +10,6 @@
   \brief Plans regarding building of SAT solvers and libraries
 
 
-<<<<<<< HEAD
-=======
   \bug DONE (we build it locally, with 4.1.2; once we are using newer
   gcc-version, then we use the corrected versions provided in
   OKlib/Satisfiability/Solvers/March/ (this can't be used now due to
@@ -38,7 +36,6 @@
   </ul>
 
 
->>>>>>> 68f431af
   \bug DONE
   Satz215 build fails
   <ul>
@@ -52,11 +49,7 @@
   </ul>
 
 
-<<<<<<< HEAD
-  \bug DONE
-=======
   \bug DONE (using now the locally installed Gmp)
->>>>>>> 68f431af
   Minisat+ build fails
   <ul>
    <li> Since we are building Gmp locally, we should build it first
