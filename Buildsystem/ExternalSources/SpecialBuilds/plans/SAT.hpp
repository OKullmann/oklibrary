// Oliver Kullmann, 16.10.2007 (Swansea)
/* Copyright 2007, 2008, 2009 Oliver Kullmann
This file is part of the OKlibrary. OKlibrary is free software; you can redistribute
it and/or modify it under the terms of the GNU General Public License as published by
the Free Software Foundation and included in this library; either version 3 of the
License, or any later version. */

/*!
  \file Buildsystem/ExternalSources/SpecialBuilds/plans/SAT.hpp
  \brief Plans regarding building of SAT solvers and libraries


<<<<<<< HEAD
=======
  \bug Satz215 build fails
  <ul>
   <li> We get the error
   \verbatim
satz215.2.c: In function ‘main’:
satz215.2.c:1822: error: ‘CLK_TCK’ undeclared (first use in this function)
   \endverbatim
   </li>
   <li> So the appropriate standard header files needs to be included. </li>
  </ul>


  \bug Minisat+ build fails
  <ul>
   <li> Since we are building Gmp locally, we should build it first
   (w.r.t. "all"), and then generalise the minisat+ build process so
   that Gmp include- and link-libararies can be specified. </li>
  </ul>


  \bug March build fails using "oklib march"
  <ul>
   <li> Building march fails in the following way :
   \verbatim
> oklib march

solver.h:56: warning: inline function ‘swap_ternary_implications’ declared but never defined
   \endverbatim
   using gcc version 4.3.2.
   </li>
   <li> The reason is that the inline-functions are not defined where they
   are declared (this is an error in the march-code). Two possible solutions:
    <ol>
     <li> Move the respective function-definitions from their implementation
     files to the header files. </li>
     <li> Or use gcc-4.1.2 instead. </li>
    </ol>
    MG could try correcting the code.
   </li>
  </ul>


>>>>>>> ce92457e
  \bug GRASP cannot be compiled with gcc version 4.3
  <ul>
   <li> The problem is the reference to non-standard headers like
   "iostream.h". </li>
   <li> Perhaps we always provide gcc version 4.1.2 (besides the newest
   version), and build grasp with this version.
    <ol>
     <li> Then we need special buildsystem-variables for this "last old
     version". </li>
     <li> See "Providing gcc 4.1.2" in
     Buildsystem/ExternalSources/SpecialBuilds/plans/Gcc.hpp. </li>
    </ol>
   </li>
   <li> But we should also contact Joao Marques-Silva about a possible
   update of his code. </li>
  </ul>


  \todo Installation in general
  <ul>
   <li> Perhaps we put building of the different solvers all into one makefile
   "sat.mak". Better not; but via "oklib SAT" all SAT-solvers are build. </li>
   <li> Installing external SAT solvers should be a special service. </li>
   <li> Perhaps we have a special subdirectory of OKplatform/ExternalSources
   (for example OKplatform/ExternalSources/SATsolver) ? </li>
   <li> And perhaps also for SpecialBuilds we should create a sub-module
   SATsolvers ? (We could subdivide SpecialBuilds into the different
   sections.) </li>
   <li> These solvers should be somewhat more integrated into the OKlibrary
   than just ordinary external sources; on the other hand, these packages
   are usually in much worse shape. </li>
   <li> Of course, only open-source-solvers. </li>
   <li> For C++ solvers we need the ability to use older gcc-versions. </li>
   <li> We should have also a directory Buildsystem/ExternalSources/SATsolvers
   (solvers are not "SpecialBuilds"). </li>
   <li> Compare "Organisation of links" in
   Buildsystem/ExternalSources/SpecialBuilds/plans/general.hpp. </li>
  </ul>

  
  \todo SAT4J
  <ul>
   <li> http://www.sat4j.org/ </li>
  </ul>


  \todo Jat
  <ul>
   <li> http://www-verimag.imag.fr/~cotton/jat/ </li>
  </ul>


  \todo SMT (SAT modulo theories)
  <ul>
   <li> Dpt
    <ol>
     <li> http://sourceforge.net/projects/dpt </li>
    </ol>
   </li>
   <li> OpenSMT
    <ol>
     <li> http://verify.inf.unisi.ch/opensmt </li>
    </ol>
   </li>
  </ul>


  \todo Minisat
  <ul>
   <li> http://www.cs.chalmers.se/Cs/Research/FormalMethods/MiniSat/
   <li> Minisat
   \verbatim
Installations/SAT> unzip ../../sources/SAT/MiniSat/MiniSat_v1.14.2006-Aug-29.src.zip
Installations/SAT> cd MiniSat_v1.14
> make
   \endverbatim
   creates the executable "minisat". It should be "make rs" for the
   "statically linked release version".
   </li>
   <li> However, the statically linked version is 2.5 MG large, the normal
   one ("minisat_release", created by "make r") only 38 KB ?! But it seems
   the statically linked version might be slightly faster. </li>
   <li> Minisat+
    <ol>
     <li>
     \verbatim
Installations/SAT/Minisat> unzip ../../../sources/SAT/MiniSat/minisat+_2007-Jan-05.zip
Minisat> cd minisat+
minisat+> make rx
OKplatform/bin> ln -s $OKPLATFORM/ExternalSources/Installations/SAT/Minisat/minisat+/minisat+_64-bit_static
     \endverbatim
     </li>
     <li> What is now the input format?
      <ul>
       <li> It seems only lines of the form
       \verbatim
+1*v1 +2*v4 -3*v11 >= 4;
       \endverbatim
       are allowed (no spaces after the semicolon!). </li>
       <li> Relations are "<=, >=, =". </li>
       <li> Variable names are identifiers, and start with a letter. </li>
       <li> The "+"-symbols are not needed. </li>
       <li> Comment lines start with "*". </li>
      </ul>
     </li>
    </ol>
   </li>
   <li> What is minisat2-070721.zip ? The new version, apparently
   their new best piece.
   \verbatim
Installations/SAT/Minisat> unzip ../../../sources/SAT/MiniSat/minisat2-070721.zip
Installations/SAT/Minisat> cd minisat
/SAT/Minisat/minisat> cd simp
minisat/simp> make rs
OKplatform/bin> ln -s OKPLATFORM/xternalSources/Installations/SAT/Minisat/minisat/simp/minisat_static minisat2
OKplatform> minisat2 -h
This is MiniSat 2.0 beta
WARNING: for repeatability, setting FPU to use double precision
USAGE: minisat2 [options] <input-file> <result-output-file>
  where input may be either in plain or gzipped DIMACS.
OPTIONS:
  -pre           = {none,once}
  -asymm
  -rcheck
  -grow          = <num> [ >0 ]
  -polarity-mode = {true,false,rnd}
  -decay         = <num> [ 0 - 1 ]
  -rnd-freq      = <num> [ 0 - 1 ]
  -dimacs        = <output-file>
  -verbosity     = {0,1,2}
   \endverbatim
   where "pre" is apparently for preprocessing, and the default is "once".
   </li>
   <li> Apparently specifying "-dimacs=OUTPUTFILE" just runs the preprocessor
   (keeping the old variable names, and thus producing gaps in the numbering;
   likely only equivalence reductions are used(?)).
   </li>
   <li> SatElite: According to the Minisat page, this is subsumed by
   Minisat2 (see above). </li>
   <li> So it seems that Minisat2 subsumes the old version 1.14 and the
   preprocessor, and we need only to install this version (for a SAT
   solver; there are extensions of SAT like pseudo-boolean). Though on
   some instances Minisat is better than Minisat2, so we better keep
   both. </li>
   <li> We should give additional documentation:
    <ol>
     <li> See above for the options. </li>
     <li> Output of a new line happens when total number of conflicts =
     1.5 * old number of conflicts. </li>
     <li> Apparently the new limit for learnt clauses is 1.1 * old limit. </li>
     <li> The meaning of "Progress":
      <ol>
       <li> The code for progress estimation is
       \verbatim
double Solver::progressEstimate() const {
    double  progress = 0;
    double  F = 1.0 / nVars();
    for (int i = 0; i <= decisionLevel(); i++){
        int beg = i == 0 ? 0 : trail_lim[i - 1];
        int end = i == decisionLevel() ? trail.size() : trail_lim[i];
        progress += pow(F, i) * (end - beg);
    }
    return progress / nVars();
}
       \endverbatim
       where
       \verbatim
    vec<Lit>            trail;            // Assignment stack; stores all assigments made in the order they were made.
    vec<int>            trail_lim;        // Separator indices for different decision levels in 'trail'.
       \endverbatim
       </li>
       <li> So over the decision levels i from 0 to the current level i, it
       sums up a(i) * n^(-i-1), where a(i) is the number of assignments made
       (exactly) at level i. </li>
       <li> It seems the idea is, that if at level 0 all variables are
       assigned, then we get 100% progress (and solvers like minisat only
       consider total assignments), and in general the progress here counts
       just the percentage of assigned variables, while further levels
       contribute in the same way, only that their weight is diminished by a
       factor of n for each level. </li>
       <li> Thus for instances with at least 1000 variables only levels 0,1 are
       taken into account (since only three decimal places are printed), and
       level 1 can yield at most 0.1%. </li>
      </ol>
     </li>
    </ol>
    Once we've finished the documentation, we should ask the authors whether
    it's all correct.
   </li>
  </ul>


  \todo Picosat
  <ul>
   <li> http://fmv.jku.at/picosat/ </li>
  </ul>


  \todo March solvers
  <ul>
   <li> Homepage http://www.st.ewi.tudelft.nl/sat/march_dl.php </li>
   <li> Installation attempt:
   \verbatim
ExternalSources/Installations/SAT> tar -xzf $(OKplatform)/ExternalSources/sources/SAT/march_dl.tgz
ExternalSources/Installations/SAT> cd march_dl/
nstallations/SAT/march_dl> make
gcc -c -s -O3 -fomit-frame-pointer -falign-functions=4 -funroll-loops -fexpensive-optimizations -malign-double -fschedule-insns2 -Wall   -o march.o march.c
march.c:1: error: -malign-double makes no sense in the 64bit mode
make: *** [march.o] Error 1
   \endverbatim
   </li>
   <li> An e-mail was sent to MJHH. However it seems that this old solver
   won't be updated (unlike the following), and so we don't include it.
   </li>
   <li> A better page seems
   http://www.st.ewi.tudelft.nl/sat/download.php </li>
   <li> Installing march_ks:
   \verbatim
ExternalSources/Installations/SAT> unzip $OKPLATFORM/ExternalSources/sources/SAT/March/march_ks.zip
ExternalSources/Installations/SAT> cd march_ks/
ExternalSources/Installations/SAT/march_ks> make
ExternalSources/Installations/SAT/march_ks> ./march_ks $OKPLATFORM/OKsystem/OKlib/Satisfiability/Solvers/OKsolver/SAT2002/app_tests/test_cases/full/uuf250-011.cnf
   \endverbatim
   seems to work now. </li>
   <li> Installing march_pl:
   \verbatim
ExternalSources/Installations/SAT> unzip $OKPLATFORM/ExternalSources/sources/SAT/March/march_pl.zip
ExternalSources/Installations/SAT> cd march_pl/
ExternalSources/Installations/SAT/march_pl> make
ExternalSources/Installations/SAT/march_pl> ./march_pl $OKPLATFORM/OKsystem/OKlib/Satisfiability/Solvers/OKsolver/SAT2002/app_tests/test_cases/full/uuf250-011.cnf 
   \endverbatim
   seems to work.
   </li>
   <li> Installing UnitMarch:
   \verbatim
ExternalSources/Installations/SAT> unzip $OKPLATFORM/ExternalSources/sources/SAT/March/UnitMarch.zip
ExternalSources/Installations/SAT> cd UnitMarch64/
ExternalSources/Installations/SAT/UnitMarch64> make
ExternalSources/Installations/SAT/UnitMarch64> ./UnitMarch_32_bits $OKPLATFORM/OKsystem/OKlib/Satisfiability/Solvers/OKsolver/SAT2002/app_tests/test_cases/full/uuf250-011.cnf 
   \endverbatim
   ??? Only a 32-bits version?
   </li>
  </ul>


  \todo Argo
  <ul>
   <li> http://argo.matf.bg.ac.yu/index.html has some interesting packages
   to offer. </li>
   <li> Installation of ArgoSat:
   \verbatim
builds/SAT/Argo> tar -xzf ../../../sources/SAT/Argo/argosat-1.0.tar.gz
builds/SAT/Argo> cd argosat-1.0
argosat-1.0> ./configure --prefix=/home/csoliver/SAT-Algorithmen/OKplatform/ExternalSources/Installations/SAT/Argo
argosat-1.0> make
argosat-1.0> make install

Installations/SAT/Argo/bin> ./argosat
ArgoSat v. 1.0
Build date: Fri Mar 20 18:15:46 UTC 2009
Usage: argosat problem [options]
    problem:
          pigeons num - pigeonhole problem
          queens  num - n queens problem
          filename    - file that contains uncompressed DIMACS format input
    options:
   \endverbatim
   looks alright (though output is somewhat uggly). </li>
  </ul>


  \todo Satz
  <ul>
   <li> ParaSatz
   \verbatim
Satz> tar -xzf ../../../sources/SAT/Satz/ParaSatz.tar.gz
Satz> cd ParaSatz
   \endverbatim
   this is mainly a script to run Satz (214) in parallel. </li>
   <li> adaptg2wsat+
   \verbatim
Satz> tar -xf ../../../sources/SAT/Satz/adaptg2wsat+ForCompetition.tar
Satz> cd adaptg2wsat+ForCompetition
adaptg2wsat+ForCompetition> make
   \endverbatim
   creates executable adaptg2wsat+. And there is a pdf-file. </li>
   <li> adaptg2wsat0
   \verbatim
Satz> tar -xf ../../../sources/SAT/Satz/adaptg2wsat0.tar
Satz> cd adaptg2wsat0
adaptg2wsat0> make
   \endverbatim
   processes executable adaptg2wsat0, and there is a pdf-file. </li>
   <li> adaptg2wsat0, competition version:
   \verbatim
Satz> tar -xf ../../../sources/SAT/Satz/adaptg2wsat0ForCompetition.tar
Satz> cd adaptg2wsat0ForCompetition
   \endverbatim
   the make-file is erreneous (easy to be corrected: wrong file-name). </li>
   <li> eqsatz
   \verbatim
Satz> cp ../../../sources/SAT/Satz/eqsatz20.c .
Satz> gcc -O3 -o eqsatz eqsatz20.c
   \endverbatim
   </li>
   <li> g2wsat
   \verbatim
kullmann-0:Satz> cp ../../../sources/SAT/Satz/g2wsat2005.c .
kullmann-0:Satz> gcc -O3 -o g2wsat g2wsat2005.c
   \endverbatim
   </li>
   <li> Maxsat
   \verbatim
Satz> tar -xzf ../../../sources/SAT/Satz/maxsatz.tar.gz
Satz> cd maxsatz
maxsatz> make
   \endverbatim
   creates executables maxsatz, maxsat0, maxsat12, maxsat1234.
   </li>
   <li> Compactor
   \verbatim
Satz> cp ../../../sources/SAT/Satz/my_compact.c .
Satz> gcc -O3 -o compact my_compact.c
   \endverbatim
   </li>
   <li> Satz 214 and 215
    <ol>
     <li> Installation:
     \verbatim
Satz> cp ../../../sources/SAT/Satz/satz214.2.c .
Satz> gcc -O3 -o satz214 satz214.2.c
Satz> cp ../../../sources/SAT/Satz/satz215.2.c .
Satz> gcc -O3 -o satz215 satz215.2.c
     \endverbatim
     </li>
     <li> "NB_BRANCHE" should mean the number of branches, that is,
     the number of nodes - 1; but what then is NB_BACK? It is always
     a bit more than half of NB_BRANCHE. </li>
     <li> satz215 creates the file "timetable": Perhaps we should give
     it a better name. </li>
     <li> DONE (see "Updating the exit codes for Satz215" in
     Satisfiability/Solvers/Satz/plans/general.hpp)
     Yet the return value is always 1 --- we need to change this to
     10 (sat) resp. 20 (unsat). </li>
    </ol>
   </li>
  </ul>


  \todo EBDDRES
  <ul>
   <li> http://fmv.jku.at/ebddres/ </li>
   <li> Also interesting BooleForce (includes TraceCheck)
   http://fmv.jku.at/booleforce/index.html . </li>
  </ul>


  \todo Walksat
  <ul>
   <li> http://www.cs.rochester.edu/u/kautz/walksat/ </li>
   <li> We should install Walksat, Gsat and MaxWalksat.
   \verbatim
builds/SAT/Walksat> tar -xzf ../../../sources/SAT/Walksat/walksat-dist.tgz
builds/SAT/Walksat> cd Walksat_v46
SAT/Walksat/Walksat_v46> make
   \endverbatim
   seems to work, and creates executables "makewff" (random formula generator),
   "makequeens", and "walksat"."walksat --help" also works. </li>
   <li> 
   <li> Sources under sources/SAT/Walksat. </li>
   <li> There is also "Clone" http://reasoning.cs.ucla.edu/clone/. </li>
  </ul>


  \todo BASolver
  <ul>
   <li> http://logic.pdmi.ras.ru/~basolver/index.html </li>
   <li> Apparently doesn't have a licence? So well? </li>
   <li> Contains also documentation about boolean function formats etc. </li>
  </ul>


  \todo HeerHugo
  <ul>
   <li> Installing HeerHugo http://www.win.tue.nl/~jfg/heerhugo.html :
   \verbatim
ExternalSources/Installations/SAT> tar -xzf $OKPLATFORM/ExternalSources/sources/SAT/HeerHugo/heerhugo0.3.tar.gz
ExternalSources/Installations/SAT> cd heerhugo0.3/
ExternalSources/Installations/SAT/heerhugo0.3> make
cc  -O   -c scan.c
scan.l: In function ‘yylook’:
scan.l:262: warning: cast from pointer to integer of different size
scan.l:276: warning: cast from pointer to integer of different size
cc  -O   -c termnode.c
cc  -O   -c main.c
main.c:27:1: warning: "NULL" redefined
In file included from /usr/include/_G_config.h:14,
                 from /usr/include/libio.h:32,
                 from /usr/include/stdio.h:72,
                 from main.c:17:
/usr/lib64/gcc/x86_64-suse-linux/4.0.2/include/stddef.h:403:1: warning: this is the location of the previous definition
main.c: In function ‘main’:
main.c:2610: warning: return type of ‘main’ is not ‘int’
cc  -O   -c parse.c
cc  -O   -o heerhugo scan.o termnode.o parse.o main.o
   \endverbatim
   </li>
   <li> Comments:
    <ol>
     <li> The first 2 warnings seems to indicate, that the code won't run on
     a 64-bit machine? </li>
     <li> In scan.c we find
     \verbatim
THIS IS UNPUBLISHED PROPRIETARY SOURCE CODE OF AT&T	
The copyright notice above does not evidence any   	
actual or intended publication of such source code.	
     \endverbatim
     thus we shouldn't use this file anyway. </li>
     <li> We should contact the authors and ask about the 64-bit
     issue, and this copyright statement (possibly rewriting the code). </li>
    </ol>
   </li>
  </ul>


  \todo SatMate
  <ul>
   <li> http://www.cs.cmu.edu/~modelcheck/satmate </li>
  </ul>


  \todo SIMO? SIM?
  <ul>
   <li> *SAT http://www.mrg.dist.unige.it/~tac/StarSAT.html </li>
  </ul>


  \todo Kcnfs
  <ul>
   <li> http://www.laria.u-picardie.fr/~dequen/sat/ </li>
   <li> One obtains there kcnfs-2006; but the link to kcnfs-smp is
   broken. </li>
   <li> On this site one finds als qgs, a "quasigroup existence problem
   solver", which is also interesting for us. However this solver is
   not open-source. </li>
  </ul>


  \todo Belief and Survey propagation
  <ul>
   <li> http://users.ictp.it/~zecchina/SP/
    <ol>
     <li> OK should contact Riccardo Zecchina to tell them about the OKlibrary,
     and discuss whether they are interested in contributing (first at the
     Maxima/Lisp level). </li>
     <li> DONE
     Installing sp-1.4b for k-SAT
     \verbatim
builds/SAT/SurveyPropagation> tar -xzf ../../../sources/SAT/SurveyPropagation/sp-1.4b.tgz
builds/SAT/SurveyPropagation> cd sp-1.4
builds/SAT/SurveyPropagation/sp-1.4> make
builds/SAT/SurveyPropagation/sp-1.4> ./sp -h
./sp [options]
  formula
        -n <numvars>
        -m <numclauses>
        -a <alpha>
        -R <rho>         modified dynamics (0=sp, 1=bp)
                         (real values inbetween may make sense)
        -l <filename>    reads formula from file
  solving
        -d <danger>      fix this much PAP spins (experimental)
        -f <fixes>       per step
        -% <fixes>       per step (%)
        -e <error>       criterion for convergence
        -z               use lazy convergence instead of sequential
        -i <iter>        maximum number of iterations until convergence
  stats
        -p <filename>    output a magneticity plot
        -r <filename>    replay file
        -c               computes complexity
        -F               print fields
        -v               increase verbosity
  misc
        -s <seed>        (0=use time, default=1)
        -/               stop after first convergence
        -h               this help
     \endverbatim
     successful.
     </li>
     <li> Improving sp:
      <ol>
       <li> For our installation, perhaps we should write a wrapper script
       which handles the created auxiliary files (at least "formula.tmp.cnf").
       </li>
       <li> And we should improve the output: hopefully in the source code
       we find some comments on what ":-)" means, and perhaps there is also
       a counter available so that we see how many variables have been
       eliminated. </li>
      </ol>
     </li>
     <li> Then there is spy-1.2.tar.gz. </li>
    </ol>
   </li>
   <li> There should be other implementations out there (belief propagation
   etc.). </li>
  </ul>


  \todo tts
  <ul>
   <li> http://www.cs.qub.ac.uk/~i.spence/tts/ </li>
   <li> However some form is to be filled out; we should contact the author.
   </li>
  </ul>


  \todo 2cl
  <ul>
   <li> ftp://ftp.cse.ucsc.edu/pub/avg/2cl_simpDir/ </li>
  </ul>


  \todo Modoc
  <ul>
   <li> ftp://ftp.cse.ucsc.edu/pub/avg/Modoc/ </li>
  </ul>


  \todo Boehm solver
  <ul>
   <li> Still on the Internet? </li>
  </ul>


  \todo C-Sat
  <ul>
   <li> Daniel LeBerre mentioned he still should have the code. </li>
  </ul>


  \todo Posit


  \todo Answer set programming
  <ul>
   <li> Potassco
    <ol>
     <li> See http://potassco.sourceforge.net/. </li>
     <li> Sources in ExternalSources/sources/SAT/Potassco. </li>
    </ol>
   </li>
  </ul>


  \todo Generators
  <ul>
   <li> http://www.dis.uniroma1.it/~massacci/cryptoSAT should contain
   the DES -> SAT translator. </li>
   <li> http://www.tcs.ifi.lmu.de/~friedman/#paritysat </li>
  </ul>


  \todo Symmetries
  <ul>
   <li> Saucy http://vlsicad.eecs.umich.edu/BK/SAUCY/
    <ol>
     <li> There shouldn't be a problem with distributing this package
     with the OKlibrary. </li>
     <li> OK contacted the authors: we can redistribute it, but we should
     show their licence on the documentation pape. </li>
     <li> shatter http://www.eecs.umich.edu/~faloul/Tools/shatter/ is not
     open source, but is now included with Saucy. </li>
    </ol>
   </li>
   <li> ZAP ? </li>
  </ul>


  \todo DONE (problems solved by new package from Joao Marques-Silva, and
  complete installation)
  Grasp
  <ul>
   <li> Web site to cite: http://users.ecs.soton.ac.uk/jpms/soft/ </li>
   <li> Manual build:
   \verbatim
builds/SAT/Grasp/tar -xjf ../../../sources/SAT/GRASP/grasp-release-20080622.tar.bz2
cd grasp-release-20080622
make
./sat-grasp ../../../../../OKsystem/OKlib/Satisfiability/Solvers/OKsolver/SAT2002/app_tests/test_cases/basic/DHNExample.cnf
   \endverbatim
   </li>
   <li> Code needs update (warnings). </li>
   <li> How to read "sat-grasp.doc" ?
    <ol>
     <li> We provide an amended version. </li>
     <li> Then running
     \verbatim
asciidoc --doctype manpage --backend xhtml11 --unsafe --out-file=sat-grasp_amended.html sat-grasp_amended.doc
     \endverbatim
     creates a reasonable html-page, while by
     \verbatim
less sat-grasp_amended.doc
     \endverbatim
     the man-page can be viewed. </li>
     <li> Using "--doctype article" produces a slight variation instead. </li>
     <li> What is the meaning of "--unsafe"?? Without this option, some
     style-sheets are not used. </li>
    </ol>
   </li>
   <li> Using "sat-grasp -V file", the only output is "-V", and the return
   value is 1. This seems to be a bug (this happens for all kinds of DIMACS-
   files). </li>
   <li> Using "+V", which seems to be the default (different from what
   sat-graps.doc says), it works. </li>
  </ul>


  \todo Maxsat
  <ul>
   <li> Some solvers are at http://web.udl.es/usuaris/m4372594/software.html.
   </li>
  </ul>


  \todo Counting
  <ul>
   <li> SampleCount and xor-addition:
   http://www.cs.cornell.edu/~sabhar/#software </li>
  </ul>


  \todo QBF
  <ul>
   <li> Duaffle http://www.cs.cornell.edu/~sabhar/#software </li>
  </ul>
  
  
  \bug DONE March build fails using "oklib march"
  <ul>
   <li> Building march fails in the following way :
   \verbatim
> oklib march

solver.h:56: warning: inline function ‘swap_ternary_implications’ declared but never defined
   \endverbatim
   using gcc version 4.3.2.
   </li>
   <li> DONE The reason is that the inline-functions are not defined where they
   are declared (this is an error in the march-code). Two possible solutions:
    <ol>
     <li> DONE Move the respective function-definitions from their implementation
     files to the header files. </li>
     <li> Or use gcc-4.1.2 instead. </li>
    </ol>
    MG could try correcting the code.
   </li>
  </ul>


  \todo DONE Chaff
  <ul>
   <li> Not open source, and thus can't be included. </li>
  </ul>


  \todo DONE Rsat
  <ul>
   <li> http://reasoning.cs.ucla.edu/rsat/ </li>
   <li> Not open source, and thus can't be included (more precisely,
   the authors don't want redistribution). </li>
   <li> Like (unfortunately) all the other software at
   http://reasoning.cs.ucla.edu/index.php?p=software.php. </li>
   <li> Somewhere we should have a link-page, and there we'll put this
   link. </li>
  </ul>


  \todo DONE Fahiem Bacchus' solvers
  <ul>
   <li> http://www.cs.toronto.edu/~fbacchus/sat.html </li>
   <li> Not available under a free licence. </li>
  </ul>


  \todo DONE OpenSAT
  <ul>
   <li> Not to be included by request of the authors. </li>
   <li> http://sat.inesc-id.pt/OpenSAT/index.php </li>
  </ul>

*/
<|MERGE_RESOLUTION|>--- conflicted
+++ resolved
@@ -10,8 +10,6 @@
   \brief Plans regarding building of SAT solvers and libraries
 
 
-<<<<<<< HEAD
-=======
   \bug Satz215 build fails
   <ul>
    <li> We get the error
@@ -32,29 +30,6 @@
   </ul>
 
 
-  \bug March build fails using "oklib march"
-  <ul>
-   <li> Building march fails in the following way :
-   \verbatim
-> oklib march
-
-solver.h:56: warning: inline function ‘swap_ternary_implications’ declared but never defined
-   \endverbatim
-   using gcc version 4.3.2.
-   </li>
-   <li> The reason is that the inline-functions are not defined where they
-   are declared (this is an error in the march-code). Two possible solutions:
-    <ol>
-     <li> Move the respective function-definitions from their implementation
-     files to the header files. </li>
-     <li> Or use gcc-4.1.2 instead. </li>
-    </ol>
-    MG could try correcting the code.
-   </li>
-  </ul>
-
-
->>>>>>> ce92457e
   \bug GRASP cannot be compiled with gcc version 4.3
   <ul>
    <li> The problem is the reference to non-standard headers like
