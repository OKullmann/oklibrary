// Oliver Kullmann, 22.3.2008 (Swansea)
/* Copyright 2008, 2009, 2010, 2011 Oliver Kullmann
This file is part of the OKlibrary. OKlibrary is free software; you can redistribute
it and/or modify it under the terms of the GNU General Public License as published by
the Free Software Foundation and included in this library; either version 3 of the
License, or any later version. */

/*!
  \file Buildsystem/ExternalSources/SpecialBuilds/plans/BooleanFunctions.hpp
  \brief Plans regarding building packages related to boolean functions

  See OKlib/Satisfiability/FiniteFunctions/plans/general.hpp for
  the central module regarding boolean functions (and generalisations).


<<<<<<< HEAD
  \bug False build for Espresso
  <ul>
   <li> The directory names do not follow our standards. </li>
   <li> In particular, espresso has the package name
   "espresso-ab-1.0-2.3.tar.gz" and directory names
   "espresso-ab-1.0", and yet it's executable name is
   "espresso2.3", all of which are very different. </li>
   <li> This initial decision was made so as not to change
   the version information too much from the original (keeping
   with the authors original version information (1.0)) but adding
   more reasonable version information at the same time (the
   version number as printed by the executable). </li>
   <li> To bring things inline with other packages, espresso
   should simply be repackaged to "espresso-2.3.tar.bz2" with
   "espresso-2.3" as the directory name and "espresso2.3" as
   the executable name. </li>
  </ul>


=======
>>>>>>> 871ff78d
  \todo BDD's
  <ul>
    <li> CUDD http://vlsi.colorado.edu/~fabio/CUDD/ </li>
    <li> Buddy http://sourceforge.net/projects/buddy </li>
  </ul>


  \todo Aiger
  <ul>
   <li> AIGER http://fmv.jku.at/aiger contains tools for handling AIGs
   (special boolean circuits). </li>
  </ul>


  \todo ABC
  <ul>
   <li> http://www.eecs.berkeley.edu/~alanmi/abc/ </li>
   <li> Seems to be rather comprehensive. </li>
  </ul>


  \todo Translations to SAT
  <ul>
   <li> MNI Proposition Analyzer (MPA)
   http://homepages.fh-giessen.de/~hg11260/hp_p7_de.html
   seems to be a smaller program, translating various forms of propositional
   SAT problems into CNF, and/or solving them directly (based on SAT4J). </li>
   <li> See "BAT" in
   Buildsystem/ExternalSources/SpecialBuilds/plans/ModelChecking.hpp. </li>
  </ul>


  \todo Boolean functions
  <ul>
    <li> DONE (now automatically installed)
    There is an R-package with Quine/McCluskey etc.
     <ol>
      <li> Installation (from CRAN)
      \verbatim
> oklib --R
# Within R environment
> install.packages("QCA")
      \endverbatim
      This draws the package from external CRAN sources. The lpSolve package 
      dependency seems to be already installed for R in oklib.
      </li>
      <li> Installation (from source tarball)
      \verbatim
ExternalSources/Installations/R> oklib --R
# Within R environment (with  QCA_0.5-0.tar.gz in the current directory)
> install.packages("QCA_0.5-0.tar.gz", repos=NULL)
      \endverbatim
      Setting the "repos" parameter to null seems to force it to treat the 
      package arguments as file paths to tar.gz packages.
      </li>
     </ol>
    </li>
    <li> http://www.dei.isep.ipp.pt/~ACC/bfunc/ seems not to be open source.
    </li>
    <li> http://www.tcs.hut.fi/~tjunttil/circuits/index.html has translators
    and
    generators for boolean circuits. </li>
  </ul>


  \todo Logic synthesis
  <ul>
   <li> http://vlsicad.eecs.umich.edu/BK/Slots/slots/LogicSynthesis.html </li>
   <li> Scherzo
    <ol>
     <li> Developed by Olivier Coudert (http://www.ocoudert.com/). </li>
     <li> Uses implicit BDD representation for primes and reduction
     techniques to avoid blow up in size of problem due to large
     numbers of prime implicates. </li>
     <li> Coudert has provided the code to MG, although it is not
     clear whether he would be willing to make it open-source. </li>
     <li> The source builds with some minor Makefile changes but
     segfaults. This seems likely to be an issue with how MG is building
     it and the difference in architectures (Scherzo seems to have been
     developed for systems other than standard x86 / x86_64). </li>
     <li> MG needs to e-mail Coudert again to check whether he would
     be willing to open-source the application. </li>
    </ol>
   </li>
   <li> BOOM
    <ol> 
     <li> Developed by Petr Fiser 
     (http://service.felk.cvut.cz/vlsi/prj/BOOM/). </li>
     <li> Non-exact boolean minimisation, but allows iterative
     minimisation. </li>
     <li> According to experimental results on the project site,
     the software is highly competitive. </li>
     <li> License requires authors reference particular papers if
     one uses the software, and one must provide details to download
     the software (MG hasn't done this). </li>
    </ol>
   </li>
   <li> Using genetic programming:
    <ol>
     <li> There are quite a few papes on finding (digital) circuits via
     genetic programming, but apparently no software. </li>
    </ol>
   </li>
   <li> Grigory Yaroslavtsev and Alexander Kulikov have written some software
   to find short circuits (over the full binary base for example). </li>
   <li> egntott http://code.google.com/p/eqntott/ </li>
  </ul>


  \todo Improve documentation for Espresso
  <ul>
   <li> We should improve the source-code, so that the option "--version"
   is recognised. </li>
   <li> At the ExternalSources page we need an index-page for the various
   pieces of documentation we have. </li>
   <li> We need to investigate what is in espresso-book-examples.tar.gz. </li>
  </ul>


  \bug DONE (added additional entries to the configuration specific
  to the source directories)
  False build for Espresso
  <ul>
   <li> The directory names do not follow our standards. </li>
   <li> In particular, espresso has the package name
   "espresso-ab-1.0-2.3.tar.gz" and directory names
   "espresso-ab-1.0", and yet it's executable name is
   "espresso2.3", all of which are very different. </li>
   <li> This initial decision was made so as not to change
   the version information too much from the original (keeping
   with the authors original version information (1.0)) but adding
   more reasonable version information at the same time (the
   version number as printed by the executable). </li>
   <li> To bring things inline with other packages, espresso
   should simply be repackaged to "espresso-2.3.tar.bz2" with
   "espresso-2.3" as the directory name and "espresso2.3" as
   the executable name. </li>
  </ul>

*/
<|MERGE_RESOLUTION|>--- conflicted
+++ resolved
@@ -13,28 +13,6 @@
   the central module regarding boolean functions (and generalisations).
 
 
-<<<<<<< HEAD
-  \bug False build for Espresso
-  <ul>
-   <li> The directory names do not follow our standards. </li>
-   <li> In particular, espresso has the package name
-   "espresso-ab-1.0-2.3.tar.gz" and directory names
-   "espresso-ab-1.0", and yet it's executable name is
-   "espresso2.3", all of which are very different. </li>
-   <li> This initial decision was made so as not to change
-   the version information too much from the original (keeping
-   with the authors original version information (1.0)) but adding
-   more reasonable version information at the same time (the
-   version number as printed by the executable). </li>
-   <li> To bring things inline with other packages, espresso
-   should simply be repackaged to "espresso-2.3.tar.bz2" with
-   "espresso-2.3" as the directory name and "espresso2.3" as
-   the executable name. </li>
-  </ul>
-
-
-=======
->>>>>>> 871ff78d
   \todo BDD's
   <ul>
     <li> CUDD http://vlsi.colorado.edu/~fabio/CUDD/ </li>
