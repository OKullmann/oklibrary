--- conflicted
+++ resolved
@@ -1,9 +1,5 @@
 # Oliver Kullmann, 6.3.2002 (Swansea)
-<<<<<<< HEAD
 # Copyright 2002-2007, 2008, 2009, 2010 Oliver Kullmann
-=======
-# Copyright 2002-2007, 2008, 2009 Oliver Kullmann
->>>>>>> 06576f0a
 # This file is part of the OKlibrary. OKlibrary is free software; you can redistribute 
 # it and/or modify it under the terms of the GNU General Public License as published by
 # the Free Software Foundation and included in this library; either version 3 of the 
@@ -615,11 +611,8 @@
 #  run-time-libraries.
 #
 
-<<<<<<< HEAD
 alternative_library_path:= -L$(gcc_lib64_okl) -Wl,-rpath,$(gcc_lib64_okl) -L$(gcc_lib_okl) -Wl,-rpath,$(gcc_lib_okl)
-=======
-Boost = -I$(ExternalSources)/Boost/$(boost_recommended_version_number)+$(gcc_recommended_version_number_okl)/include
->>>>>>> 06576f0a
+
 
 
 # ----------------------------------------------------------
