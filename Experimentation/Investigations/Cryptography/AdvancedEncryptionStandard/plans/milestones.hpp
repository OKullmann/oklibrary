// Oliver Kullmann, 1.1.2011 (Swansea)
/* Copyright 2011 Oliver Kullmann
This file is part of the OKlibrary. OKlibrary is free software; you can redistribute
it and/or modify it under the terms of the GNU General Public License as published by
the Free Software Foundation and included in this library; either version 3 of the
License, or any later version. */

/*!
  \file Experimentation/Investigations/Cryptography/AdvancedEncryptionStandard/plans/milestones.hpp

  \module_version Investigations/Cryptography/AdvancedEncryptionStandard 0.1.4 (5.1.2011)


  \par Version 0.1.5 :

  \par
   In Cryptography/AdvancedEncryptionStandard/plans/SAT2011/general.hpp the
   following topics are handled:
    - Connection with the plans one level above

  \par
   In Cryptography/AdvancedEncryptionStandard/plans/SAT2011/Representations/Minimisation/general.hpp
   the following topics are handled:
    - Move individual investigations to sub-modules : DONE

  \par
   In Cryptography/AdvancedEncryptionStandard/plans/SAT2011/Representations/BoxPrimeImplicates.hpp 
   the following topics are handled:
    - Move individual investigations to sub-modules


  \par Version 0.1.6 :

  \par
   In Cryptography/AdvancedEncryptionStandard/plans/general.hpp the
   following topics are handled:
    - Update scripts

  \par
   In Cryptography/AdvancedEncryptionStandard/plans/SAT2011/Representations/Minimisation/Espresso/general.hpp 
   the following topics are handled:
    - Add todos

  \par
   In Cryptography/AdvancedEncryptionStandard/plans/SAT2011/Representations/Minimisation/Maxima/general.hpp 
   the following topics are handled:
    - Add todos

  \par
   In Cryptography/AdvancedEncryptionStandard/plans/SAT2011/Representations/Minimisation/IterativeSAT/general.hpp 
   the following topics are handled:
    - Add todos

  \par
   In Cryptography/AdvancedEncryptionStandard/plans/SAT2011/Representations/Minimisation/RQCA/general.hpp 
   the following topics are handled:
    - Add todos

  \par
   In Cryptography/AdvancedEncryptionStandard/plans/SAT2011/Representations/Minimisation/HypergraphTransversal/general.hpp 
   the following topics are handled:
    - Add todos

  \par
   In Cryptography/AdvancedEncryptionStandard/plans/SAT2011/Representations/Minimisation/WeightedMaxSAT/general.hpp 
   the following topics are handled:
    - Add todos
    

  \par
   Create further milestones.


  \par Version 0.1.7 :

  \par
   Create an outline of the experiments.


  \par Version 0.1.8 :

  \par
   In Experimentation/Investigations/plans/CurrentExperiments.hpp the section
   on AES is updated.


  \par Version 0.2 : PLANNING SAT2011 COMPLETED



  -------------------------------------------------------------------------------------------------------------------------------------

  \par Version history

   - 0.1   : 1.1.2011; initial version number (various plans and first results regarding AES "box" representations).
   - 0.1.1 : 1.1.2011; started serious planning for the SAT2011 contributions.
   - 0.1.2 : 1.1.2011; removed/transferred completed todos, updates links.
<<<<<<< HEAD
   - 0.1.3 : 2.1.2011; tidied general todos and updated SAT2011 sub-module.
=======
   - 0.1.3 : 2.1.2011; Tidied general todos and updated SAT2011 sub-module.
   - 0.1.4 : 5.1.2011; Created "Representations" sub-module with associated information.
>>>>>>> 22512695

*/
<|MERGE_RESOLUTION|>--- conflicted
+++ resolved
@@ -95,11 +95,7 @@
    - 0.1   : 1.1.2011; initial version number (various plans and first results regarding AES "box" representations).
    - 0.1.1 : 1.1.2011; started serious planning for the SAT2011 contributions.
    - 0.1.2 : 1.1.2011; removed/transferred completed todos, updates links.
-<<<<<<< HEAD
    - 0.1.3 : 2.1.2011; tidied general todos and updated SAT2011 sub-module.
-=======
-   - 0.1.3 : 2.1.2011; Tidied general todos and updated SAT2011 sub-module.
    - 0.1.4 : 5.1.2011; Created "Representations" sub-module with associated information.
->>>>>>> 22512695
 
 */
