--- conflicted
+++ resolved
@@ -207,13 +207,12 @@
 > SplittingViaOKsolver -D30 VanDerWaerden_pd_2-3-26_635.cnf
  30  31  32  33  34  35  36  37  38  39  40  41  42  43  44  45  46  47  48
 283 105  82  84  87  72  72  72  78  71  84  79  70  51  43  29  20   7   1
-<<<<<<< HEAD
-> SplittingViaOKsolver -D40 -SN VanDerWaerden_pd_2-3-26_635.cnf
+> SplittingViaOKsolver -D40 VanDerWaerden_pd_2-3-26_635.cnf
  40  41  42  43  44  45  46  47  48  49  50  51  52  53  54  55  56  57  58  59
 603 322 345 369 414 481 480 466 435 400 367 304 226 171 113  93  52  56  50  30
  60  61  62  65  68  70  71
  13   4   4   1   1   1   1
-> SplittingViaOKsolver -D50 -SN VanDerWaerden_pd_2-3-26_635.cnf
+> SplittingViaOKsolver -D50 VanDerWaerden_pd_2-3-26_635.cnf
   50   51   52   53   54   55   56   57   58   59   60   61   62   63   64   65
 2700 1078  956 1115 1236 1465 1535 1474 1319 1246 1170 1146 1104 1191 1038 1029
   66   67   68   69   70   71   72   73   74   75   76   78   79   80   82   83
@@ -224,11 +223,7 @@
 c number_of_nodes                       46207
 c number_of_2-reductions                4882
 c splitting_cases                       23104
-> SplittingViaOKsolver -D60 -SN VanDerWaerden_pd_2-3-26_635.cnf
-=======
-> SplittingViaOKsolver -D40 VanDerWaerden_pd_2-3-26_635.cnf
-
->>>>>>> 48a7468e
+> SplittingViaOKsolver -D60 VanDerWaerden_pd_2-3-26_635.cnf
      \endverbatim
      </li>
     </ol>
