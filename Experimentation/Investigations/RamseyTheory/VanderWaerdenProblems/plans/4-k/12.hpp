// Oliver Kullmann, 6.3.2011 (Swansea)
/* Copyright 2011 Oliver Kullmann
This file is part of the OKlibrary. OKlibrary is free software; you can redistribute
it and/or modify it under the terms of the GNU General Public License as published by
the Free Software Foundation and included in this library; either version 3 of the
License, or any later version. */

/*!
  \file Experimentation/Investigations/RamseyTheory/VanderWaerdenProblems/plans/4-k/12.hpp
  \brief On investigations into vdw_2(4,12)


  \todo Best ubcsat-solver
  <ul>
   <li> We need to find the best algorithm from the ubcsat-1-2-0 suite. </li>
  </ul>


  \todo vanderwaerden_2(4,12) > 393
  <ul>
   <li> Start with the palindromic solution for n=393. </li>
  </ul>


  \todo vdw_2^pd(4,12): (=387,>=394)
  <ul>
   <li> n=388 determined as unsatisfiable; see below. </li>
   <li> minisat-2.2.0:
    <ol>
     <li> n=388: aborted:
     \verbatim
restarts              : 2490360
conflicts             : 2538607498     (2596 /sec)
decisions             : 2932947182     (0.00 % random) (3000 /sec)
propagations          : 62093142862    (63504 /sec)
conflict literals     : 75126436549    (30.65 % deleted)
Memory used           : 276.00 MB
     \endverbatim
     (cpu-time unreliable). </li>
     <li> This is a hard, but rather small clause-set:
     \verbatim
> cat VanDerWaerden_pd_2-4-12_388.cnf | ExtendedDimacsFullStatistics-O3-DNDEBUG n
 n non_taut_c red_l taut_c orig_l comment_count finished_bool
194 15544 87698 0 87698 1 1
 length count
2 65
4 12259
6 18
12 3202
     \endverbatim
     </li>
     <li> Now using SplittingViaOKsolver. </li>
     <li> First considering n=388. </li>
     <li> First finding the n-parameter:
     \verbatim
> SplittingViaOKsolver -D10 VanDerWaerden_pd_2-4-12_388.cnf
10 11 12 13
47 27 13  4
> SplittingViaOKsolver -D15 VanDerWaerden_pd_2-4-12_388.cnf
 15  16  17  18  19  20  21
310 159 114  59  18   2   3
> SplittingViaOKsolver -D20 VanDerWaerden_pd_2-4-12_388.cnf
  20   21   22   23   24   25   26   27   28   29   30
2029  879  673  453  234   90   35   18    4    2    2
> SplittingViaOKsolver -D25 VanDerWaerden_pd_2-4-12_388.cnf
   25    26    27    28    29    30    31    32    33    34    35    36    37
10850  4618  4097  3203  2125  1154   503   255   113    43    34    13     9
   38    39    40
    3     4     2
 E=read.table("Data")
> E[E$n==25,][1:10,]
       i  n
16177  1 25
16178  3 25
16179  4 25
16180  6 25
16181  8 25
16182 13 25
16183 15 25
16184 16 25
16185 19 25
16186 21 25
> cat VanDerWaerden_pd_2-4-12_388.cnf | ApplyPass-O3-DNDEBUG Instances/1 > I1.cnf
> minisat-2.2.0 I1.cnf
conflicts             : 857041         (27774 /sec)
CPU time              : 30.8573 s
UNSATISFIABLE
> minisat-2.2.0 I21.cnf
conflicts             : 286648         (29254 /sec)
CPU time              : 9.79851 s
UNSATISFIABLE

> SplittingViaOKsolver -D30 VanDerWaerden_pd_2-4-12_388.cnf
> cd SplitViaOKsolver_D30SNVanDerWaerden_pd_2412_388cnf_2011-05-20-091001
> more Md5sum
316fb102dce8874b4512acaecfde9db3
> more Statistics
> E=read.table("Data")
> summary(E$n)
   Min. 1st Qu.  Median    Mean 3rd Qu.    Max.
  30.00   30.00   31.00   31.99   33.00   70.00
> table(E$n)
   30    31    32    33    34    35    36    37    38    39    40    41    42
44995 21408 19887 17229 12297  7661  4122  2074  1042   554   332   178   120
   43    44    45    46    47    48    49    50    51    52    53    54    55
   88    39    32    17     9     7    10    11     4     2     3     2     2
   58    62    64    65    68    70
    1     1     1     1     1     1
> more Result
s UNKNOWN
c sat_status                            2
c initial_maximal_clause_length         12
c initial_number_of_variables           194
c initial_number_of_clauses             15544
c initial_number_of_literal_occurrences 87698
c number_of_initial_unit-eliminations   0
c reddiff_maximal_clause_length         0
c reddiff_number_of_variables           0
c reddiff_number_of_clauses             0
c reddiff_number_of_literal_occurrences 0
c number_of_2-clauses_after_reduction   65
c running_time(sec)                     2063.5
c number_of_nodes                       264275
c number_of_single_nodes                0
c number_of_quasi_single_nodes          0
c number_of_2-reductions                9332
c number_of_pure_literals               0
c number_of_autarkies                   0
c number_of_missed_single_nodes         0
c max_tree_depth                        27
c number_of_table_enlargements          0
c number_of_1-autarkies                 0
c number_of_new_2-clauses               0
c maximal_number_of_added_2-clauses     0
c file_name                             VanDerWaerden_pd_2-4-12_388.cnf
c splitting_directory                   SplitViaOKsolver_D30SNVanDerWaerden_pd_2412_388cnf_2011-05-20-091001/Instances
c splitting_cases                       132131

> cd Instances
> OKP=~/OKplatform; I="../$(cat ../F)"; echo " i n t sat cfs dec rts r1 mem ptime stime cfl" > Stats; time tail -n +2 ../Data | while read C F N; do cat $I | ApplyPass-O3-DNDEBUG $F Temp.cnf; minisat-2.2.0 Temp.cnf >Temp.out 2>&1; S=$?; if [[ $S != 20 ]]; then echo -e "UNEXPECTED RETURN VALUE ${S}\!"; break; else echo -n "$C " >> Stats; awk -f ${OKP}/OKsystem/OKlib/Experimentation/ExperimentSystem/SolverMonitoring/ExtractMinisat.awk Temp.out >> Stats; echo -n "$C "; fi; done
real    2897m28.451s
user    2894m17.633s
sys     50m59.587s

# Monitoring in R via
#> E=read.table("Stats",header=TRUE,colClasses=c(rep("integer",3),"numeric","integer",rep("numeric",8))); plot(E$t); cat(sprintf("%d: %.2fh, sum-cfs=%e, mean-t=%.3fs, mean-cfs=%.0f",length(E$t),sum(E$t)/60/60,sum(E$cfs),mean(E$t),mean(E$cfs)),"\n")
132131: 41.18h, sum-cfs=3.998369e+09, mean-t=1.122s, mean-cfs=30261
     \endverbatim
     </li>
     <li> Now considering n=395. Trying D=31,34:
     \verbatim
<<<<<<< HEAD
> SplittingViaOKsolver -D31 -SN VanDerWaerden_pd_2-4-12_395.cnf
   31    32    33    34    35    36    37    38    39    40    41    42    43
20597 11607 10643  8971  6600  4031  2209  1122   559   270   147    84    58
   44    45    46    47    48    49    50    52    53    54    55    57    61
   38    23    13     9     6     9     4     2     5     3     1     3     1
   62    64    73
    1     1     1
c running_time(sec)                     3029.3
c number_of_nodes                       134037
c number_of_2-reductions                5191
c max_tree_depth                        25
=======
> SplittingViaOKsolver -D31 VanDerWaerden_pd_2-4-12_395.cnf
>>>>>>> 48a7468e

> SplittingViaOKsolver -D34 -SN VanDerWaerden_pd_2-4-12_395.cnf
> cd SplitViaOKsolver_D34SNVanDerWaerden_pd_2412_395cnf_2011-05-27-131557
> more Md5sum
0de78936d281545108d9ef3d6e3f2c8c
> more Statistics
> E=read.table("Data")
> summary(E$n)
   Min. 1st Qu.  Median    Mean 3rd Qu.    Max.
  34.00   34.00   36.00   36.31   38.00   86.00
> table(E$n)
   34    35    36    37    38    39    40    41    42    43    44    45    46
42061 24202 22756 19772 14990 10051  5909  3277  1649   945   501   340   238
   47    48    49    50    51    52    53    54    55    56    57    58    59
  142    99    78    52    39    26    23    18    12    10    12     8     3
   60    61    62    63    64    65    68    71    73    75    79    86
    4     3     5     2     1     2     1     1     2     1     1     1
> more Result
s UNKNOWN
c sat_status                            2
c initial_maximal_clause_length         12
c initial_number_of_variables           198
c initial_number_of_clauses             15889
c initial_number_of_literal_occurrences 88834
c number_of_initial_unit-eliminations   0
c reddiff_maximal_clause_length         0
c reddiff_number_of_variables           0
c reddiff_number_of_clauses             0
c reddiff_number_of_literal_occurrences 0
c number_of_2-clauses_after_reduction   65
c running_time(sec)                     5747.0
c number_of_nodes                       294541
c number_of_single_nodes                0
c number_of_quasi_single_nodes          0
c number_of_2-reductions                18043
c number_of_pure_literals               0
c number_of_autarkies                   0
c number_of_missed_single_nodes         0
c max_tree_depth                        27
c number_of_table_enlargements          0
c number_of_1-autarkies                 0
c number_of_new_2-clauses               0
c maximal_number_of_added_2-clauses     0
c file_name                             VanDerWaerden_pd_2-4-12_395.cnf
c splitting_directory                   SplitViaOKsolver_D34SNVanDerWaerden_pd_2412_395cnf_2011-05-27-131557/Instances
c splitting_cases                       147237

> cd Instances
> OKP=~/OKplatform; I="../$(cat ../F)"; echo " i n t sat cfs dec rts r1 mem ptime stime cfl" > Stats; time tail -n +2 ../Data | while read C F N; do cat $I | ApplyPass-O3-DNDEBUG $F Temp.cnf; minisat-2.2.0 Temp.cnf >Temp.out 2>&1; S=$?; if [[ $S != 20 ]]; then echo -e "UNEXPECTED RETURN VALUE ${S}\!"; break; else echo -n "$C " >> Stats; awk -f ${OKP}/OKsystem/OKlib/Experimentation/ExperimentSystem/SolverMonitoring/ExtractMinisat.awk Temp.out >> Stats; echo -n "$C "; fi; done

# Monitoring in R via
#> E=read.table("Stats",header=TRUE,colClasses=c(rep("integer",3),"numeric","integer",rep("numeric",8))); plot(E$t); cat(sprintf("%d: %.2fh, sum-cfs=%e, mean-t=%.3fs, mean-cfs=%.0f",length(E$t),sum(E$t)/60/60,sum(E$cfs),mean(E$t),mean(E$cfs)),"\n")

     \endverbatim
     </li>
    </ol>
   </li>
   <li> Do we have an easy-hard pattern based on parity? </li>
   <li> Certificates:
    <ol>
     <li> n=386:
     \verbatim
12,17,19,22,28,32,41,43,48,50,
51,53,56,61,70,72,77,79,86,91,
92,101,102,104,105,107,108,109,121,129,
132,138,142,143,147,148,150,152,158,161,
169,174,176,181,182,183,185,186,188,189
     \endverbatim
     </li>
     <li> n=393:
     \verbatim
5,7,12,16,17,26,28,34,35,42,
52,57,65,71,74,79,83,85,89,90,
91,94,100,104,106,111,114,115,117,121,
123,125,126,132,139,148,149,158,162,171,
172,174,176,180,182,183,186,187,188,191,
193,197
     \endverbatim
    </ol>
   </li>
   <li> We need to find the best algorithm from the ubcsat-1-2-0 suite. </li>
   <li> For now we consider adaptg2wsat as best (it was determined as best
   for vdw_2^pd(5,8) in VanderWaerdenProblems/plans/5-k/general.hpp. </li>
   <li>  "RunPdVdWk1k2 4 12 adaptg2wsat 100 1000000" yields
   \verbatim
Break point 1: 387
Break point 2: 394
   \endverbatim
   finding all solutions at the latest in the first run with random seed.
   </li>
  </ul>

*/<|MERGE_RESOLUTION|>--- conflicted
+++ resolved
@@ -149,8 +149,7 @@
      </li>
      <li> Now considering n=395. Trying D=31,34:
      \verbatim
-<<<<<<< HEAD
-> SplittingViaOKsolver -D31 -SN VanDerWaerden_pd_2-4-12_395.cnf
+> SplittingViaOKsolver -D31 VanDerWaerden_pd_2-4-12_395.cnf
    31    32    33    34    35    36    37    38    39    40    41    42    43
 20597 11607 10643  8971  6600  4031  2209  1122   559   270   147    84    58
    44    45    46    47    48    49    50    52    53    54    55    57    61
@@ -161,11 +160,8 @@
 c number_of_nodes                       134037
 c number_of_2-reductions                5191
 c max_tree_depth                        25
-=======
-> SplittingViaOKsolver -D31 VanDerWaerden_pd_2-4-12_395.cnf
->>>>>>> 48a7468e
-
-> SplittingViaOKsolver -D34 -SN VanDerWaerden_pd_2-4-12_395.cnf
+
+> SplittingViaOKsolver -D34 VanDerWaerden_pd_2-4-12_395.cnf
 > cd SplitViaOKsolver_D34SNVanDerWaerden_pd_2412_395cnf_2011-05-27-131557
 > more Md5sum
 0de78936d281545108d9ef3d6e3f2c8c
