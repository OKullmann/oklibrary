--- conflicted
+++ resolved
@@ -1165,7 +1165,6 @@
 443,448,450,468,487,491
      \endverbatim
      </li>
-<<<<<<< HEAD
      <li> rots with cutoff=5*10^7 doesn't find a solution in 400 runs:
      \verbatim
   1   2   3
@@ -1173,10 +1172,8 @@
 400
      \endverbatim
      </li>
-=======
-     <li> cutoff=10^8, gsat-tabu finds the same solution in run 36
+     <li> cutoff=10^8, gsat-tabu finds the same solution as above in run 36
      (osteps=15901276). </li>
->>>>>>> 8a30f33b
     </ol>
    </li>
    <li> n=513
