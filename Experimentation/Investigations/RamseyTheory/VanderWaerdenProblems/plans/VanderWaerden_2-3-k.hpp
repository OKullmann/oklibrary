// Oliver Kullmann, 10.4.2009 (Swansea)
/* Copyright 2009, 2010 Oliver Kullmann
This file is part of the OKlibrary. OKlibrary is free software; you can redistribute
it and/or modify it under the terms of the GNU General Public License as published by
the Free Software Foundation and included in this library; either version 3 of the
License, or any later version. */

/*!
  \file Experimentation/Investigations/RamseyTheory/VanderWaerdenProblems/plans/VanderWaerden_2-3-k.hpp
  \brief On investigations into vdW-numbers vdw_2(3,k)

  Instances created by output_vanderwaerden2nd_stdname(3,k,n) at Maxima-level,
  or by "VanderWaerden-O3-DNDEBUG 3 k n" at C++ level (instances differ by
  the order of negated literals in clauses).
  An experiment is run by "RunVdW3k k n0 alg runs cutoff".

  
  \todo Predictions of vdw_2(3,k)
  <ul>
   <li> A conjecture is vdw_2(3,k) <= k^2 for k >= 3.
    <ol>
     <li> The first counterexample is vdw_2(3,24) > 592. </li>
     <li> It seems that this is not just an outlier, but that growth is
     more than quadratic. </li>
    </ol>
   </li>
   <li> The known values with k=1, ..., 19 are available via
   vanderwaerden3k(k):
   \verbatim
create_list(vanderwaerden3k(k),k,1,19);
 [3,6,9,18,22,32,46,58,77,97,114,135,160,186,218,238,279,312,349,unknown]
   \endverbatim
   </li>
   <li> Log-log regression (in R) does not yield a good model, as can be
   seen inspecting the plot:
   \verbatim
d0 = c(3,6,9,18,22,32,46,58,77,97,114,135,160,186,218,238,279,312)
plot(d0)
lines(d0)
x0 = log((1:length(d0)))
y0 = log(d0)
plot(x0,y0)
L0 = lm(y0 ~ x0)
summary(L0)

Coefficients:
            Estimate Std. Error t value Pr(>|t|)
(Intercept)   0.6000     0.1257   4.773 0.000207 ***
x0            1.7232     0.0580  29.708    2e-15 ***
Residual standard error: 0.1918 on 16 degrees of freedom
Multiple R-squared: 0.9822,     Adjusted R-squared: 0.9811

lines(x0,predict(L0))
   \endverbatim
   </li>
   <li> Using the conjectured values 349,389,416,464,516,593,656,727,770,827,
   868 (see below):
   \verbatim
d = append(d0, c(349,389,416,464,516,593,656,727,770,827,868))
plot(d)
lines(d)
lines((1:length(d))^2)
x = log((1:length(d)))
y = log(d)
L = lm(y ~ x)
plot(x,y)
lines(x,predict(L))
   \endverbatim
   Again this doesn't seem to be a good model (larger k-values are not taken
   enough into account).
   </li>
   <li> Non-linear regression yields a better model:
   \verbatim
X = (1:length(d))
Y = d
plot(X,Y)
NL = nls(Y ~ a*(X^b), start = c(a = 0.8, b = 2))
lines(predict(NL))
summary(NL)

Parameters:
  Estimate Std. Error t value Pr(>|t|)    
a  0.58471    0.05241   11.16 1.29e-11 ***
b  2.17488    0.02799   77.70  < 2e-16 ***
Residual standard error: 11.28 on 27 degrees of freedom

Cnl = coefficients(NL)
Cnl
        a         b 
0.5847057 2.1748818 
fnl = function(k){Cnl[1] * k^Cnl[2]}
round(fnl(1:31))
 1 3 6 12 19 29 40 54 70 87
 108 130 155 182 211 243 277 314 353 395
 439 486 535 587 642 699 759 821 886 954
 1024

d - round(fnl(1:29))
 2 3 3 6 3 3 6 4 7 10
 6 5 5 4 7 -5 2 -2 -4 -6
 -23 -22 -19 6 14 28 11 6 -18
   \endverbatim
   </li>
   <li> Finally using a quadratic model with non-linear regression and
   all data:
   \verbatim
NLq = nls(d ~ a + b*X + c * X^2, start = c(a=0, b = 0, c = 1))
lines(predict(NLq))
summary(NLq)

Parameters:
  Estimate Std. Error t value Pr(>|t|)    
a 17.38095    7.21230   2.410   0.0233 *  
b -5.09519    1.10817  -4.598 9.72e-05 ***
c  1.20367    0.03584  33.580  < 2e-16 ***
Residual standard error: 12.06 on 26 degrees of freedom

Cnlq = coefficients(NLq)
Cnlq
        a         b         c 
17.380952 -5.095185  1.203665 
fnlq = function(k){Cnlq[1] + Cnlq[2]*k +Cnlq[3] * k^2}
round(fnlq(1:31))
 13 12 13 16 22 30 41 54 69 87
 107 130 155 182 212 244 279 316 355 397
 441 488 537 588 642 699 757 818 882 948
 1016

d - round(fnlq(X))
 -10 -6 -4 2 0 2 5 4 8 10
 7 5 5 4 6 -6 0 -4 -6 -8
 -25 -24 -21 5 14 28 13 9 -14
   \endverbatim
   Hard to distinguish from the above model. </li>
  </ul>


  \todo Performance of OKsolver-2002
  <ul>
   <li> k=4, n=17,18: 7 resp. 9 nodes. </li>
   <li> k=5, n=21,22: 6 resp. 19 nodes. </li>
   <li> k=6, n=31,32: 24 resp. 51 nodes. </li>
   <li> k=7, n=45,46: 11 resp. 139 nodes. </li>
   <li> k=8, n=57,58: 109 resp. 479 nodes. </li>
   <li> k=9, n=76,77: 702 resp. 1591 nodes. </li>
   <li> k=10, n=96,97: 129 resp. 10545 nodes. </li>
   <li> k=11, n=113,114:
    <ol>
     <li> 37374 resp. 41563 nodes. </li>
     <li> With minisat2-preprocessor: identical results (so apparently
     the preprocessor does nothing). </li>
    </ol>
   </li>
   <li> k=12, n=134, 135: 283568 resp. 281381 nodes (~ 7 minutes). </li>
   <li> k=13, n=159,160:
   \verbatim
s SATISFIABLE
c sat_status=1 initial_maximal_clause_length=13 initial_number_of_variables=159 initial_number_of_clauses=7216 initial_number_of_literal_occurrences=31398 running_time(s)=4187.7 number_of_nodes=1590137 number_of_single_nodes=0 number_of_quasi_single_nodes=0 number_of_2-reductions=13477703 number_of_pure_literals=455 number_of_autarkies=0 number_of_missed_single_nodes=1 max_tree_depth=43 number_of_table_enlargements=0 reduced_maximal_clause_length=0 reduced_number_of_variables=0 reduced_number_of_clauses=0 reduced_number_of_literal_occurrences=0 number_of_1-autarkies=12836 number_of_initial_unit-eliminations=0 number_of_new_2-clauses=0 maximal_number_of_added_2-clauses=0 initial_number_of_2-clauses=0 file_name=VanDerWaerden_2-3-13_159.cnf
s UNSATISFIABLE
c sat_status=0 initial_maximal_clause_length=13 initial_number_of_variables=160 initial_number_of_clauses=7308 initial_number_of_literal_occurrences=31804 running_time(s)=7514.8 number_of_nodes=2970721 number_of_single_nodes=0 number_of_quasi_single_nodes=0 number_of_2-reductions=25434723 number_of_pure_literals=706 number_of_autarkies=0 number_of_missed_single_nodes=0 max_tree_depth=43 number_of_table_enlargements=0 reduced_maximal_clause_length=0 reduced_number_of_variables=0 reduced_number_of_clauses=0 reduced_number_of_literal_occurrences=0 number_of_1-autarkies=24074 number_of_initial_unit-eliminations=0 number_of_new_2-clauses=0 maximal_number_of_added_2-clauses=0 initial_number_of_2-clauses=0 file_name=VanDerWaerden_2-3-13_160.cnf
   \endverbatim
   </li>
   <li> k=14, n=185,186:
   \verbatim
> OKsolver_2002-O3-DNDEBUG -M -D21 -F VanDerWaerden_2-3-14_185.cnf
  1029:   1111   1896.56  3.98E+09     4.16s     8.55s     0y 207d  8h  0m 42s     0     0   52

s SATISFIABLE
c sat_status                            1
c initial_maximal_clause_length         14
c initial_number_of_variables           185
c initial_number_of_clauses             9689
c initial_number_of_literal_occurrences 42542
c number_of_initial_unit-eliminations   0
c reddiff_maximal_clause_length         0
c reddiff_number_of_variables           0
c reddiff_number_of_clauses             0
c reddiff_number_of_literal_occurrences 0
c number_of_2-clauses_after_reduction   0
c running_time(sec)                     8812.1
c number_of_nodes                       1956023
c number_of_single_nodes                0
c number_of_quasi_single_nodes          0
c number_of_2-reductions                17875997
c number_of_pure_literals               185
c number_of_autarkies                   0
c number_of_missed_single_nodes         0
c max_tree_depth                        52
c number_of_table_enlargements          0
c number_of_1-autarkies                 4074
c number_of_new_2-clauses               0
c maximal_number_of_added_2-clauses     0
c file_name                             VanDerWaerden_2-3-14_185.cnf

> OKsolver_2002-O3-DNDEBUG -M -D21 -F VanDerWaerden_2-3-14_186.cnf
s UNSATISFIABLE
c sat_status                            0
c initial_maximal_clause_length         14
c initial_number_of_variables           186
c initial_number_of_clauses             9795
c initial_number_of_literal_occurrences 43014
c number_of_initial_unit-eliminations   0
c reddiff_maximal_clause_length         0
c reddiff_number_of_variables           0
c reddiff_number_of_clauses             0
c reddiff_number_of_literal_occurrences 0
c number_of_2-clauses_after_reduction   0
c running_time(sec)                     103496.6
c number_of_nodes                       22469535
c number_of_single_nodes                0
c number_of_quasi_single_nodes          0
c number_of_2-reductions                210989012
c number_of_pure_literals               2150
c number_of_autarkies                   0
c number_of_missed_single_nodes         8
c max_tree_depth                        52
c number_of_table_enlargements          0
c number_of_1-autarkies                 60129
c number_of_new_2-clauses               0
c maximal_number_of_added_2-clauses     0
c file_name                             VanDerWaerden_2-3-14_186.cnf

> E = read_oksolver_mon("VanDerWaerden_2-3-14_186.cnf.mo")
450700
> plot_oksolver_mon_nodes(E)
ldstep= 18 step= 262144 left= 128 right= 2097152
obs/count= 4.654129 nodes-range= 1 70632 ave-nodes-range= 10.713 2631.656
> summary_oksolver(E)
Nodes:
    Min.  1st Qu.   Median     Mean  3rd Qu.     Max.
    1.00     2.00     3.00    49.85     7.00 70630.00
2-reductions:
   Min. 1st Qu.  Median    Mean 3rd Qu.    Max.
   0.20    7.50    9.92   11.76   13.46   70.00
Single nodes:
   Min. 1st Qu.  Median    Mean 3rd Qu.    Max.
      0       0       0       0       0       0
Autarkies:
   Min. 1st Qu.  Median    Mean 3rd Qu.    Max.
      0       0       0       0       0       0
Time ~ nodes:
[1] 0.9735288
 (Intercept)      E$nodes
-0.011336484  0.004833474
> hist_oksolver_mon_nodes(E)
Median= 1.584963
Mean= 5.639659
> hist_oksolver_mon_nodes(E,breaks="st")
Median= 1.584963
Mean= 5.639659
   \endverbatim
   The node-average continously decreases, and the initially very hard-looking
   problem turned out to be relatively easy. Since it ran on csltok, perhaps
   performance is actually not so much worse than that of satz215.
   Here it seems very interesting to optimise the heuristics! </li>
   <li> k=15, n=217, 218:
   \verbatim
> OKsolver_2002-O3-DNDEBUG -M -D26 -F VanDerWaerden_2-3-15_217.cnf
  4597:  12803   1046.97  7.03E+10   225.36s    18.37s    39y  35d 13h  0m 53s     0     0   60
s UNKNOWN
c sat_status                            2
c initial_maximal_clause_length         15
c initial_number_of_variables           217
c initial_number_of_clauses             13239
c initial_number_of_literal_occurrences 58617
c number_of_initial_unit-eliminations   0
c reddiff_maximal_clause_length         0
c reddiff_number_of_variables           0
c reddiff_number_of_clauses             0
c reddiff_number_of_literal_occurrences 0
c number_of_2-clauses_after_reduction   0
c running_time(sec)                     84676.4
c number_of_nodes                       4830513
c number_of_single_nodes                0
c number_of_quasi_single_nodes          0
c number_of_2-reductions                47307023
c number_of_pure_literals               2275
c number_of_autarkies                   0
c number_of_missed_single_nodes         3
c max_tree_depth                        60
c number_of_table_enlargements          0
c number_of_1-autarkies                 40863
c number_of_new_2-clauses               0
c maximal_number_of_added_2-clauses     0
c file_name                             VanDerWaerden_2-3-15_217.cnf

> E = read_oksolver_mon("VanDerWaerden_2-3-15_217.cnf.mo")
4012
> plot_oksolver_mon_nodes(E)
ldstep= 9 step= 512 left= 128 right= 4597
obs/count= 1.150283 nodes-range= 1 64636 ave-nodes-range= 727.307 2436.24
> summary_oksolver(E)
Nodes:
   Min. 1st Qu.  Median    Mean 3rd Qu.    Max.
      1       5      22    1200     167   64640
2-reductions:
   Min. 1st Qu.  Median    Mean 3rd Qu.    Max.
   0.96    9.53   10.27   11.32   11.65   56.00
Single nodes:
   Min. 1st Qu.  Median    Mean 3rd Qu.    Max.
      0       0       0       0       0       0
Autarkies:
   Min. 1st Qu.  Median    Mean 3rd Qu.    Max.
      0       0       0       0       0       0
Time ~ nodes:
[1] 0.9664525
(Intercept)     E$nodes
 0.33440742  0.01727101
> hist_oksolver_mon_nodes(E,breaks="st")
Median= 4.459432
Mean= 10.22837
   \endverbatim
   </li>
   Node counts show typical quasi-periodic patterns, distribution with
   two peaks, one close to 1, the other at around 12. Here it seems satz215
   is definitely better, which should be either due to the heuristics (by
   chance?!), or the partial r_3-reduction, or both. </li>
   <li> k=16, n=238: Running it with monitoring level 20 appears hopeless.
   And using the m2pp-variant doesn't make a difference, since the
   preprocessor has no effect. </li>
  </ul>


  \todo Performance of march_pl
  <ul>
   <li> k=13, n=160:
   \verbatim
c main():: nodeCount: 279674
c main():: dead ends in main: 531
c main():: lookAheadCount: 71792373
c main():: unitResolveCount: 1830566
c main():: time=5111.450195
   \endverbatim
   </li>
  </ul>


  \todo Performance of satz215
  <ul>
   <li> k=13, n=160:
   \verbatim
> satz215 VanDerWaerden_2-3-13_160.cnf
****the instance is unsatisfiable *****
NB_MONO= 316, NB_UNIT= 38903958, NB_BRANCHE= 1699870, NB_BACK= 864253
Program terminated in 1308.930 seconds.
satz215 VanDerWaerden_2-3-13_160.cnf 1308.930 1699870 864253 214884364 8337569 0 160 7308 0 3878431 1563013
   \endverbatim
   So satz215 seems best-performing here.
   </li>
   <li> k=14, n=186:
   \verbatim
****the instance is unsatisfiable *****
NB_MONO= 1011, NB_UNIT= 275097539, NB_BRANCHE= 10842443, NB_BACK= 5511751
Program terminated in 11507.900 seconds.
satz215 VanDerWaerden_2-3-14_186.cnf 11507.900 10842443 5511751 1544946578 56724610 0 186 9795 0 26796344 10549534
   \endverbatim
   </li>
   <li> k=15, n=218:
   \verbatim
****the instance is unsatisfiable *****
NB_MONO= 2544, NB_UNIT= 1879235364, NB_BRANCHE= 66642611, NB_BACK= 33796681
Program terminated in 99407.850 seconds.
satz215 VanDerWaerden_2-3-15_218.cnf 99407.850 66642611 33796681 10812633494 373672422 0 218 13362 0 305553394 82352337
   \endverbatim
   </li>
   <li> k=16, n=238:
   \verbatim
****the instance is unsatisfiable *****
NB_MONO= 62751, NB_UNIT= 17632939133, NB_BRANCHE= 600383827, NB_BACK= 304409259
Program terminated in 990144.910 seconds.
satz215 VanDerWaerden_2-3-16_238.cnf 990144.910 600383827 304409259 99369777769 3501709276 0 238 15812 0 3305729737 824297599
   \endverbatim
   Stably a factor of 10. So with some parallelisation k=17 should be feasible
   (the unsatisfiable case; around 3 months on a single processor). </li>
  </ul>


  \todo Performance of minisat2
  <ul>
   <li> k=13, n=160: 19681930 conflicts, 19 restarts (4500s). </li>
   <li> k=14 </li>
   <li> k=16, n=238: Apparently after 30 restarts and 36906145 conflicts
   no progress was made. </li>
  </ul>


  \todo Local search for the satisfiable instances
  <ul>
   <li> The first impression is that ubcsat::samd is best. </li>
   <li> For k=16, n=237 a local minimum of 1 is easily found (even with just
   100000 steps), while to find a solution one should use, say, 10^7 steps
   (and then solutions seem to be found often, e.g., seed=370833091). </li>
   <li> But with vanderwaerden_2(3,17) (below) we see that adaptnovelty+
   is better; perhaps, as with vdw_2(4,k), getting stronger with higher
   cutoff. </li>
   <li> However, for vanderwaerden_2(3,18) samd again seems clearly better
   --- this needs to be investigated more thoroughly. </li>
  </ul>


  \todo vanderwaerden_2(3,17) >= 279
  <ul>
   <li> n=270 easily found satisfiable with samd (cutoff=10^6). </li>
   <li> n=275 found satisfiable by adaptnovelty+ (run 14, cutoff=10^6,
   seed=1567198554). </li>
   <li> n=276 found satisfiable by adaptnovelty+ (run 28, cutoff=10^6,
   seed=1440019878). </li>
   <li> n=277 found satisfiable by adaptnovelty+ (run 10, cutoff=2*10^6,
   seed=2732014045). </li>
   <li> n=278
    <ol>
     <li> cutoff=2*10^6:
     \verbatim
> ubcsat-okl -alg adaptnovelty+ -runs 100 -cutoff 2000000 -i VanDerWaerden_2-3-17_278.cnf -solve | tee VanDerWaerden_2-3-17_278.cnf_AUS
Clauses = 21460
Variables = 278
TotalLiterals = 96272
FlipsPerSecond = 69054
BestStep_Mean = 391212.470000
Steps_Mean = 2000000.000000
Steps_Max = 2000000.000000
PercentSuccess = 0.00
BestSolution_Mean = 1.820000
BestSolution_Median = 2.000000
BestSolution_Min = 1.000000
BestSolution_Max = 2.000000
 1  2
18 82
     \endverbatim
     </li>
     <li> cutoff=4*10^6:
     \verbatim
 1  2
11 33
44
     \endverbatim
     </li>
     <li> cutoff=16*10^6: In run 222 a solution was found by adaptnovelty+
     (seed=2225069948, osteps=12016774). </li>
    </ol>
   </li>
   <li> n=279
    <ol>
     <li> cutoff=16*10^6:
     \verbatim
> ubcsat-okl -alg adaptnovelty+ -runs 400 -cutoff 16000000 -i VanDerWaerden_2-3-17_279.cnf -solve | tee VanDerWaerden_2-3-17_279.cnf_AUS
Clauses = 21616
Variables = 279
TotalLiterals = 96978
FlipsPerSecond = 67558
BestStep_Mean = 2654188.382500
Steps_Mean = 16000000.000000
Steps_Max = 16000000.000000
PercentSuccess = 0.00
BestSolution_Mean = 1.682500
BestSolution_Median = 2.000000
BestSolution_Min = 1.000000
BestSolution_Max = 2.000000
  1   2
127 273
     \endverbatim
     </li>
     <li> cutoff=32*10^6:
     \verbatim
  1   2
202 198
     \endverbatim
     </li>
     <li> cutoff=64*10^6:
     \verbatim
325  75
400
     \endverbatim
     </li>
    </ol>
   </li>
   <li> n=280
   \verbatim
> ubcsat-okl -alg samd -runs 100 -cutoff 1000000 -i VanDerWaerden_2-3-17_280.cnf -solve | tee VanDerWaerden_2-3-17_280.cnf_AUS
Clauses = 21772
Variables = 280
TotalLiterals = 97684
FlipsPerSecond = 131553
BestStep_Mean = 335464.530000
Steps_Mean = 1000000.000000
Steps_Max = 1000000.000000
PercentSuccess = 0.00
BestSolution_Mean = 2.090000
BestSolution_Median = 2.000000
BestSolution_Min = 2.000000
BestSolution_Max = 3.000000
 2  3
91  9
> ubcsat-okl -alg samd -runs 100 -cutoff 2000000 -i VanDerWaerden_2-3-17_280.cnf -solve | tee VanDerWaerden_2-3-17_280.cnf_AUS2 
 2  3
97  3
> ubcsat-okl -alg samd -runs 100 -cutoff 4000000 -i VanDerWaerden_2-3-17_280.cnf -solve | tee VanDerWaerden_2-3-17_280.cnf_AUS3
 1  2
 1 99
> ubcsat-okl -alg samd -runs 100 -cutoff 8000000 -i VanDerWaerden_2-3-17_280.cnf -solve | tee VanDerWaerden_2-3-17_280.cnf_AUS3
 1  2
 1 99
> ubcsat-okl -alg samd -runs 100 -cutoff 16000000 -i VanDerWaerden_2-3-17_280.cnf -solve | tee VanDerWaerden_2-3-17_280.cnf_AUS4
 1  2
 4 96
> ubcsat-okl -alg adaptnovelty+ -runs 100 -cutoff 16000000 -i VanDerWaerden_2-3-17_280.cnf -solve | tee VanDerWaerden_2-3-17_280.cnf_AUS4
Clauses = 21772
Variables = 280
TotalLiterals = 97684
FlipsPerSecond = 66820
BestStep_Mean = 1808806.410000
Steps_Mean = 16000000.000000
Steps_Max = 16000000.000000
PercentSuccess = 0.00
BestSolution_Mean = 1.860000
BestSolution_Median = 2.000000
BestSolution_Min = 1.000000
BestSolution_Max = 2.000000
 1  2
14 86
   \endverbatim
   So actually also here adaptnovelty+ seems best. </li>
  </ul>


  \todo vanderwaerden_2(3,18) >= 312
  <ul>
   <li> n=300 found satisfiable with adaptnovelty+ with cutoff=10^6. </li>
   <li> n=301 found satisfiable with adaptnovelty+ with cutoff=10^6
   (seed=3824107188, osteps=627657). </li>
   <li> n=302 : cutoff=10^6
   \verbatim
 1  2
71 29
100
   \endverbatim
   but found satisfiable with cutoff=2*10^6 (seed=1205573131, osteps=988309,
   adaptnovelty+). </li>
   <li> n=303 : cutoff=10^6
   \verbatim
 1  2
61 39
100
   \endverbatim
    but found satisfiable with cutoff=2*10^6 (seed=3612981472, osteps=1991145,
    adaptnovelty+). </li>
   <li> n=305:
    <ol>
     <li> cutoff=10^6
     \verbatim
 1  2
61 39
100
     \endverbatim
     </li>
     <li> cutoff=2*10^6 found a solution in run 99 (seed=2434783444,
     osteps=532233, adaptnovelty+). </li>
    </ol>
   </li>
   <li> n=310: cutoff=10^6
   \verbatim
 1  2  3
60 39  1
100
   \endverbatim
   but with cutoff=8*10^6 in run 112 a solution was found (seed=1883662893,
   osteps=3087470, adaptnovelty+). </li>
   <li> n=311:
    <ol>
     <li> cutoff=8*10^6 yields in 400 runs always min=1. </li>
     <li> Using cutoff=4*10^6, in round 944 a solution was found
     (seed=1836688823, osteps=1914277, adaptnovelty+). </li>
    </ol>
   </li>
   <li> n=312
    <ol>
     <li> cutoff=4*10^6 with adaptnovelty+:
     \verbatim
   1    2
1942   58
2000
     \endverbatim
     (the histogram of osteps is nearly strictly decreasing, only at about
     3*10^6 we seem to have a local minimum, followed by a slight increase,
     peaking at 3.5*10^6). </li>
     <li> cutoff=8*10^6 with adaptnovelty+:
     \verbatim
> ubcsat-okl -alg adaptnovelty+ -runs 2000 -cutoff 8000000 -i VanDerWaerden_2-3-18_312.cnf -solve | tee VanDerWaerden_2-3-18_312.cnf_AUS2
Clauses = 26889
Variables = 312
TotalLiterals = 121302
FlipsPerSecond = 56414
BestStep_Mean = 1106252.638500
Steps_Mean = 8000000.000000
Steps_Max = 8000000.000000
PercentSuccess = 0.00
BestSolution_Mean = 1.000500
BestSolution_Median = 1.000000
BestSolution_Min = 1.000000
BestSolution_Max = 2.000000
   1    2
1999    1
2000
     \endverbatim
     (now the histogram is strictly decreasing).
     </li>
     <li> cutoff=10^6 to compare samd and adaptnovelty+:
     \verbatim
> ubcsat-okl -alg samd -runs 8000 -cutoff 1000000 -i VanDerWaerden_2-3-18_312.cnf -solve | tee VanDerWaerden_2-3-18_312.cnf_AUS3
Clauses = 26889
Variables = 312
TotalLiterals = 121302
FlipsPerSecond = 108486
BestStep_Mean = 296836.281000
Steps_Mean = 1000000.000000
Steps_Max = 1000000.000000
PercentSuccess = 0.00
BestSolution_Mean = 1.140750
BestSolution_Median = 1.000000
BestSolution_Min = 1.000000
BestSolution_Max = 4.000000
   1    2    3    4
6885 1105    9    1
8000

> ubcsat-okl -alg adaptnovelty+ -runs 8000 -cutoff 1000000 -i VanDerWaerden_2-3-18_312.cnf -solve | tee VanDerWaerden_2-3-18_312.cnf_AUS4
Clauses = 26889
Variables = 312
TotalLiterals = 121302
FlipsPerSecond = 56657
BestStep_Mean = 364589.452625
Steps_Mean = 1000000.000000
Steps_Max = 1000000.000000
PercentSuccess = 0.00
BestSolution_Mean = 1.430375
BestSolution_Median = 1.000000
BestSolution_Min = 1.000000
BestSolution_Max = 3.000000
   1    2    3
4708 3141  151
8000
     \endverbatim
     So actually samd seems to clearly outperform adaptnovelty+. </li>
     <li> Now cutoff=8*10^6:
     \verbatim
> ubcsat-okl -alg samd -runs 1000 -cutoff 8000000 -i VanDerWaerden_2-3-18_312.cnf -solve | tee VanDerWaerden_2-3-18_312.cnf_AUS5
Clauses = 26889
Variables = 312
TotalLiterals = 121302
FlipsPerSecond = 122375
BestStep_Mean = 486193.876000
Steps_Mean = 8000000.000000
Steps_Max = 8000000.000000
PercentSuccess = 0.00
BestSolution_Mean = 1.013000
BestSolution_Median = 1.000000
BestSolution_Min = 1.000000
BestSolution_Max = 10.000000
  1   2  10
995   4   1
1000
     \endverbatim
     So perhaps with higher cutoff adaptnovelty+ gets better? Though samd
     appears to be faster. </li>
    </ol>
   </li>
  </ul>


  \todo vanderwaerden_2(3,19) >= 349
  <ul>
   <li> This value has been verified by Tanbir Ahmed. </li>
   <li> Experience with k=18 is that samd is best, however we should
   have a look again --- this might change with different k's or with
   different cutoff's. </li>
   <li> Evaluating
   \verbatim
E = eval_ubcsat("VanDerWaerden_2-3-19_345.cnf", runs=100,cutoff=10000,monitor=TRUE)
   \endverbatim
   by plot(E$alg,E$best), the best algorithms seem gsat_tabu, rnovelty and
   rsaps (all three found solutions). </li>
   </li>
   <li> Evaluating
   \verbatim
E = eval_ubcsat("VanDerWaerden_2-3-19_347.cnf", runs=100,cutoff=10000,monitor=TRUE)
   \endverbatim
   by plot(E$alg,E$best), now the best algorithms seem gsat_tabu, rnovelty,
   rnoveltyp, saps, rsaps and samd. </li>
   <li> Using cutoff=100000:
   \verbatim
E = eval_ubcsat("VanDerWaerden_2-3-19_347.cnf", runs=100,cutoff=100000,monitor=TRUE)
   \endverbatim
   by plot(E$alg,E$best), now the best algorithms seem gsat_tabu,
   adaptnoveltyp, rnoveltyp, rsaps, rots and samd (all found a solution).
   gsat_tabu seems the best, followed by samd. </li>
   <li> Evaluating
   \verbatim
E = eval_ubcsat("VanDerWaerden_2-3-19_348.cnf", runs=100,cutoff=100000,monitor=TRUE)
   \endverbatim
   now only two algorithms found a solution, gsat_tabu and samd, and these
   two seem to be best (hard to distinguish between them). </li>
   <li> Evaluating
   \verbatim
> E = eval_ubcsat("VanDerWaerden_2-3-19_349.cnf", runs=100,cutoff=100000,monitor=TRUE)
   \endverbatim
   adaptnoveltyp, rnovelty, rnoveltyp hard to distinguish, gsat_tabu has higher
   variance, the bulk of rsaps' results are far worse, but outliers reach also
   min=1, rots seems a bit worse than the novelty's and gsat_tabu, and finally
   samd seems best. </li>
   <li> Using cutoff=10^6: Now gsat_tabu is best, followed by samd (all
   just reaching min=1). </li>
   <li> So let's assume that gsat-tabu is the best. </li>
   <li> n=349:
    <ol>
     <li> Using gsat-tabu, with cutoff=10^6:
     \verbatim
   1    2    3    4    9
1143  834   20    2    1
2000
     \endverbatim
     </li>
     <li> gsat-tabu with cutoff=4*10^6:
     \verbatim
   1    2    3
1909   88    3
2000
     \endverbatim
     </li>
    </ol>
   </li>
  </ul>


  \todo vanderwaerden_2(3,20) >= 389
  <ul>
   <li> Experience with k=19 is that gsat-tabu is best, and that seems to be
   true here too. </li>
   <li> Evaluating
   \verbatim
> E = eval_ubcsat("VanDerWaerden_2-3-20_385.cnf", runs=100,cutoff=100000,monitor=TRUE)
   \endverbatim
   gsat-tabu, adaptnovelty+ and rnoveltyp seem best (all reaching min=2). </li>
   </li>
   <li> Now using cutoff=10^6: gsat-tabu seems best, and also finds as only
   solver a solution (this could be luck, and rnovelty as the second solver
   could be better). </li>
   <li> n=386:
    <ol>
     <li> cutoff=2*10^6 with gsat-tabu: found a solution in run 2 
     (seed=3063820134). </li>
    </ol>
   </li>
   <li> n=386: gsat-tabu finds a solution (modified stepwise from n=379), with
   certificate:
   \verbatim
18,30,35,43,45,50,64,74,79,81,
96,97,101,102,104,114,133,143,148,150,
156,160,171,188,197,214,225,229,235,237,
242,252,271,281,283,284,288,289,304,306,
311,321,335,340,342,350,355,367
   \endverbatim
   Another run with gsat-tabu found also this solution, this time modified
   stepwise from n=383. </li>
   <li> n=387:
    <ol>
     <li> cutoff=2*10^6 with gsat-tabu:
     \verbatim
 2  3  4
14 50 36
100
> summary(E$osteps)
   Min. 1st Qu.  Median    Mean 3rd Qu.    Max.
  26010  189900  596200  702300 1104000 1967000
     \endverbatim
     </li>
     <li> cutoff=4*10^6 with gsat-tabu:
     \verbatim
 2  3  4
30 56 14
100
> summary(E$osteps)
   Min. 1st Qu.  Median    Mean 3rd Qu.    Max.
  41100  614600 1393000 1479000 2188000 3910000
     \endverbatim
     </li>
     <li> cutoff=4*10^6 with rnovelty: found a solution in run 62
    (seed=1299962486, osteps=1466958). </li>
     <li> rnovelty might be better:
     \verbatim
 0  2  3  4
 1 21 29 11
62
> summary(E$osteps)
   Min. 1st Qu.  Median    Mean 3rd Qu.    Max.
  14410  614000 1303000 1467000 2288000 3844000
     \endverbatim
     </li>
     <li> For comparison: adaptnovelty+:
     \verbatim
>  ubcsat-okl -alg adaptnovelty+ -runs 100 -cutoff 8000000 -i VanDerWaerden_2-3-20_387.cnf -solve | tee VanDerWaerden_2-3-20_387.cnf_AUS4
 1  2  3  4
 1 51 44  4
100
> summary(E$osteps)
   Min. 1st Qu.  Median    Mean 3rd Qu.    Max.
 193900 1162000 2486000 2976000 4207000 7925000
     \endverbatim
     Unclear; but it seems the cutoff has to be increased to 8*10^6. </li>
     <li> Using RunVdW3k with gsat-tabu, runs=100 and cutoff=8*10^6 finds a
     solution for n=386, but not for n=387:
     \verbatim
 1  2  3  4 
 1 41 55  3 
100 
     \endverbatim
     rnovelty with the same parameters has bigger problems, and finds only
     solutions up to n=381. </li>
    </ol>
   </li>
   <li> n=388
    <ol>
     <li> rnovelty with cutoff=8*10^6: found a solution in run 33
     (seed=2441787444, osteps=4412722). Reproduction does not succeed (new
     order of clauses etc.), but we just see whether we can find just new
     solutions. </li>
     <li> gsat-tabu with cutoff=8*10^6:
     \verbatim
 1  2  3  4
 3 32 62  3
100
> summary(E$osteps)
   Min. 1st Qu.  Median    Mean 3rd Qu.    Max.
  25570  924300 2283000 2818000 4242000 7901000
     \endverbatim
     </li>
     <li> RunVdW3k with gsat-tabu, cut=2*10^7 finds a solution in run 1, with
     certificate
     \verbatim
20,32,37,45,47,52,66,76,81,83,
98,99,103,104,106,116,135,145,150,152,
158,162,173,190,199,216,227,231,237,239,
244,254,273,283,285,286,290,291,306,308,
313,323,337,342,344,352,357,369
     \endverbatim
     </li>
    </ol>
   </li>
   <li> n=389: 
    <ol>
     <li> cutoff=8*10^6:
     \verbatim
> ubcsat-okl -alg rnovelty -runs 100 -cutoff 8000000 -i VanDerWaerden_2-3-20_389.cnf -solve | tee VanDerWaerden_2-3-20_389.cnf_AUS
 2  3  4
42 53  5
> summary(E$osteps)
   Min. 1st Qu.  Median    Mean 3rd Qu.    Max.
  31700 1449000 2589000 2981000 4027000 7955000
>  ubcsat-okl -alg gsat-tabu -runs 100 -cutoff 8000000 -i VanDerWaerden_2-3-20_389.cnf -solve | tee VanDerWaerden_2-3-20_389.cnf_AUS2
 1  2  3  4
 1 29 60 10
> summary(E$osteps)
   Min. 1st Qu.  Median    Mean 3rd Qu.    Max.
  18300  631700 1531000 2300000 3661000 7883000
     \endverbatim
     It seems rnovelty might be a bit better, however this doesn't seem to
     be true (see below). </li>
     <li> gsat-tabu, cutoff=2*10^7:
     \verbatim
  1   2   3   4   5 
 13 315 164   6   2 
500 
     \endverbatim
     </li>
     <li> cutoff = 10^8:
     \verbatim
> nohup ubcsat-okl -alg rnovelty -runs 1000 -cutoff 100000000 -i VanDerWaerden_2-3-20_389.cnf -solve > VanDerWaerden_2-3-20_389.cnf_AUS
> E=read_ubcsat("VanDerWaerden_2-3-20_389.cnf_AUS")
  1   2
 28 371
399
> summary(E$osteps)
    Min.  1st Qu.   Median     Mean  3rd Qu.     Max.
   67020  3267000  9072000 15800000 21300000 92970000
> summary(E$osteps[E$min==1])
    Min.  1st Qu.   Median     Mean  3rd Qu.     Max.
  551000 24360000 57580000 49740000 72950000 92970000

> ubcsat-okl -alg rnovelty -runs 1000 -cutoff 100000000 -i VanDerWaerden_2-3-20_389.cnf -solve | tee VanDerWaerden_2-3-20_389.cnf_AUS3
> E = read_ubcsat("VanDerWaerden_2-3-20_389.cnf_AUS3")
  1   2
 67 933
1000
> summary(E$osteps)
    Min.  1st Qu.   Median     Mean  3rd Qu.     Max.
   17140  3765000  9559000 15030000 18850000 98290000

> nohup ubcsat-okl -alg gsat-tabu -runs 1000 -cutoff 100000000 -i VanDerWaerden_2-3-20_389.cnf -solve > VanDerWaerden_2-3-20_389.cnf_AUS4 &
> E=read_ubcsat("VanDerWaerden_2-3-20_389.cnf_AUS4")
  1   2   3   4   5   6
165 750  71  10   3   1
1000
> summary(E$osteps)
    Min.  1st Qu.   Median     Mean  3rd Qu.     Max.
    7145  4473000 13520000 21760000 31660000 99550000

> nohup ubcsat-okl -alg adaptnovelty+ -runs 1000 -cutoff 100000000 -i VanDerWaerden_2-3-20_389.cnf -solve > VanDerWaerden_2-3-20_389.cnf_AUS5 &
> E = read_ubcsat("VanDerWaerden_2-3-20_389.cnf_AUS5");
  1   2   3
 64 520   6
590
> summary(E$osteps)
    Min.  1st Qu.   Median     Mean  3rd Qu.     Max.
   51760  5938000 15350000 22130000 34500000 99970000

     \endverbatim
     So actually gsat-tabu is better than rnovelty for higher cutoff, and
     adaptnovelty+ gets better, but still worse than gsat-tabu. </li>
    </ol>
   </li>
  </ul>


  \todo vanderwaerden_2(3,21) >= 416
  <ul>
   <li> The conjecture is vanderwaerden_2(3,21) = 416. </li>
   <li> Experience with k=20 is that gsat-tabu is best, however we should
   have a look again --- this might change with different k's or with
   different cutoff's. </li>
   <li> n=394, gsat-tabu, cutoff=10^8: in run 1 a solution was found. </li>
   <li> n=396, gsat-tabu, cutoff=10^8: in run 2 a solution was found. </li>
   <li> n=398, gsat-tabu, cutoff=10^8: in 100 runs 73 solutions were found.
    </li>
   <li> n=410, gsat-tabu, cutoff=10^8: in 100 runs 36 solutions were found.
   </li>
   <li> n=415
    <ol>
     <li> gsat-tabu, cutoff=10^8: in run 3 a solution was found
     (seed=174271267, osteps=91827849). Further statistics:
     \verbatim
 0   1  2 3 4 5
17 147 28 5 2 1
200
     \endverbatim
     </li>
     <li> RunVdWk3 with cutoff=10^7 and 100 runs finds a solution (run 69),
     with certificate
     \verbatim
9,27,29,36,38,48,61,62,82,101,
105,107,110,123,124,130,131,133,144,163,
167,169,170,179,192,213,232,236,238,246,
255,268,269,271,289,308,312,314,315,324,
330,337,338,351,358,374,376,381,383,395
     \endverbatim
     </li>
     <li> RunVdWk3 with cutoff=2*10^7 finds a solution (run 73), same as
     above, but with vertex 133 removed. </li>
     <li> Is this the only solution (up to small variations)? </li>
    </ol>
   </li>
   <li> n=416, gsat-tabu
    <ol>
     <li> cutoff=10^7:
     \verbatim
  1   2   3   4   5
405 572  20   2   1
1000
 1  2 
39 61 
100
     \endverbatim
     </li>
     <li> cutoff=2*10^7:
     \verbatim
  1   2   3   4 
123  70   5   2 
200 
     \endverbatim
     </li>
     <li> cutoff=10^8:
     \verbatim
  1  2 3 4
245 48 6 1
300
     \endverbatim
     </li>
    </ol>
   </li>
   <li> n=420, gsat-tabu, cutoff=10^8:
   \verbatim
  1  2  3 6
249 40 10 1
300
   \endverbatim
   </li>
   <li> n=423, gsat-tabu, cutoff=10^8:
   \verbatim
 1  2  3  4
74 19  5  2
100
   \endverbatim
   </li>
   <li> n=424, gsat-tabu, cutoff=10^8:
   \verbatim
  1  2  3  4 6
138 52  5  4 1
200
   \endverbatim
   </li>
   <li> n=425, gsat-tabu, cutoff=10^8:
   \verbatim
  1  2  3 6
117 41 13 1
172
   \endverbatim
   </li>
   <li> n=426, gsat-tabu, cutoff=10^8:
   \verbatim
  1  2 3 4
120 71 8 1
200
   \endverbatim
   </li>
  </ul>


  \todo vanderwaerden_2(3,22) >= 464
  <ul>
   <li> The conjecture is vanderwaerden_2(3,22) = 464. </li>
   <li> Experience with k=20 is that gsat-tabu is best, however we should
   have a look again --- this might change with different k's or with
   different cutoff's. </li>
   <li> n=430, gsat-tabu, cutoff=10^8: 12 runs each found a solution. </li>
   <li> n=435, gsat-tabu, cutoff=10^8: 5 runs each found a solution. </li>
   <li> n=438, gsat-tabu, cutoff=10^8: 6 runs each found a solution. </li>
   <li> n=439, gsat-tabu, cutoff=10^8: 5 runs each found a solution. </li>
   <li> n=440, gsat-tabu, cutoff=10^8: 3 runs each found a solution (while
   one run apparently didn't find a solution). </li>
   <li> n=445, gsat-tabu, cutoff=10^8: 5 runs each found a solution. </li>
   <li> n=450, gsat-tabu, cutoff=10^8: 3 runs each found a solution (while
   one run possibly didn't find a solution). </li>
   <li> n=455, gsat-tabu, cutoff=10^8: in 3 runs one solution was found
   (seed=638321166, osteps=8804984). </li>
   <li> n=460, gsat-tabu, cutoff=10^8: in 300 runs one solution was found
   (seed=3944359483, osteps=7057558):
   \verbatim
 0   1  2 3 4 5
 1 258 32 6 2 1
300
   \endverbatim
   </li>
   <li> n=461, gsat-tabu, cutoff=2*10^8: In 39 runs a solution was found
   (seed=696047484, osteps=20698025). It seems one should less steps. </li>
   <li> n=462
    <ol>
     <li> gsat-tabu, cutoff=5*10^7:
     \verbatim
 1  2  3
81 17  2
100
     \endverbatim
     In further 313 runs one solution was found (seed=270943421,
     osteps=11236258). </li>
     </li>
     <li> gsat-tabu, cutoff=5*10^7, finds a solution, adapted from n=458
     (run 31), with certificate:
     \verbatim
6,19,25,38,48,54,63,67,69,79,
92,98,106,111,122,125,141,154,156,169,
179,180,198,199,209,222,224,237,253,256,
267,272,280,286,299,309,311,315,324,328,
330,340,353,359,367,372,383,386,402,415,
417,430,440,459,460
     \endverbatim
     </li>
    </ol>
   </li>
   <li> n=463
    <ol>
     <li> gsat-tabu, cutoff=5*10^7: in 140 runs one solution was found
    (seed=552382418, osteps=1894212) (while 74 runs with cutoff=10^8 didn't
    find a solution). </li>
     <li> gsat-tabu, cutoff=5*10^7 doesn't find a solution in 200 runs:
     \verbatim
  1   2   3   4
150  45   4   1
200
     \endverbatim
     </li>
     <li> gsat-tabu, cutoff=5*10^7, finds a solution, adapted from n=462:
     \verbatim
3,22,23,33,46,61,77,80,91,96,
104,110,123,133,135,139,148,152,154,164,
177,183,191,196,207,210,226,239,241,254,
264,265,283,284,294,307,309,322,338,341,
352,357,365,371,384,394,396,400,409,415,
425,438,442,452
     \endverbatim
     </li>
     <li> gsat-tabu finds a solution, adapted from n=458 (run=20,
     osteps=8086906, cutoff=10^8):
     \verbatim
22,23,33,46,61,77,80,91,96,104,
110,123,133,135,139,148,152,154,164,177,
183,191,196,207,210,226,239,241,254,264,
265,283,284,294,307,309,322,338,341,352,
357,365,371,384,394,396,400,409,413,415,
425,444,452,457
     \endverbatim
     (close to the above solution). </li>
    </ol>
   </li>
   <li> n=464, gsat-tabu:
    <ol>
     <li> cutoff=5*10^7:
     \verbatim
   1   2  3  4 5 6 7
2019 615 63 12 4 2 1
2716
  1   2   3   4   5   7
357 133   7   1   1   1
500
     \endverbatim
     </li>
     <li> cutoff=10^8:
     \verbatim
 1  2  3  6
71 25  3  1
100
 1  2  3  5
79 18  2  1
100
 1  2  3 
77 23  1 
101 
     \endverbatim
     </li>
    </ol>
   </li>
  </ul>


  \todo vanderwaerden_2(3,23) >= 516
  <ul>
   <li> The conjecture is vanderwaerden_2(3,23) = 516. </li>
   <li> Experience with k=20 is that gsat-tabu is best, however we should
   have a look again --- this might change with different k's or with
   different cutoff's. </li>
   <li> n=500, gsat-tabu, cutoff=10^8: easily found a solution. </li>
   <li> n=510, gsat-tabu, cutoff=10^8: a solution was found in the first
   run (seed=1387406527, osteps=43902628). </li>
   <li> n=511, gsat-tabu, cutoff=10^8: in 31 runs two solutions were found
   (seed=2372840954, osteps=16960676). </li>
   <li> n=512:
    <ol>
     <li> gsat-tabu, cutoff=10^8: in 75 runs one solution was found
     (seed=216008612, osteps=49163297). </li>
     <li> cutoff=5*10^7, gsat-tabu finds a solution, taken over from n=511 
     (run 35), with certificate
     \verbatim
8,10,28,33,49,51,59,62,79,83,
95,97,105,106,118,120,142,144,149,152,
171,172,175,197,218,234,240,241,243,258,
266,281,286,303,312,327,346,347,349,355,
356,369,378,379,393,404,416,422,425,441,
443,448,450,468,487,491
     \endverbatim
     </li>
     <li> rots with cutoff=5*10^7 doesn't find a solution in 400 runs:
     \verbatim
  1   2   3
 86 256  58
400
     \endverbatim
     </li>
     <li> cutoff=10^8, gsat-tabu finds the same solution as above in run 36
     (osteps=15901276). </li>
    </ol>
   </li>
   <li> n=513
    <ol>
     <li> gsat-tabu, cutoff=10^8: in 187 runs one solution was found
     (seed=1657670235,osteps=4640848). </li>
     <li> gsat-tabu, cutoff=5*10^7 doesn't find a solution in 200 runs:
     \verbatim
  1   2   3   4   5   6   9
101  78  12   5   2   1   1
200
     \endverbatim
     </li>
     <li> rots, cutoff=5*10^7 doesn't find a solution in 164 runs:
     \verbatim
 1  2  3  4
24 82 57  1
164
     \endverbatim
     (it seems for this k-value gsat-tabu is still better than rots). </li>
    </ol>
   </li>
   <li> n=514, gsat-tabu
    <ol>
     <li> cutoff=10^8: in 116 runs one solution was found (seed=1685669740,
     osteps=9763052). </li>
     <li> cutoff=2*10^8: in 126 runs one solution was found (seed=1343283093,
     osteps=10794090. </li>
    </ol>
   </li>
   <li> n=515:
    <ol>
     <li> gsat-tabu, cutoff=10^8: in 23 runs a solution was found
     (seed=4106190469, osteps=73878847).
     <li> gsat-tabu, cutoff=2*10^7, found a solution, adapted from n=513
     (run 37, osteps=13154898), with certificate:
     \verbatim
5,6,9,27,32,34,50,67,72,78,
99,101,104,113,114,116,121,137,140,145,
162,172,183,185,195,206,214,232,239,241,
261,278,300,301,321,328,331,344,346,347,
352,354,375,389,390,402,412,413,420,425,
439,441,445,454,464,485,491,510,514
     \endverbatim
     </li>
    </ol>
   </li>
   <li> n=516, gsat-tabu
    <ol>
     <li> cut=2*10^7:
     \verbatim
  1   2   3   4   5   6
 29 111  77   9   2   3
231
     \endverbatim
     </li>
     <li> cutoff=5*10^7:
     \verbatim
  1   2   3   4   5   6   7
189 351 101  35  10   3   1
690
     \endverbatim
     </li>
     <li> cutoff=10^8: 
     \verbatim
  1   2  3  4  5 6 9 10
188 276 87 28 14 5 1  1
600
     \endverbatim
     </li>
     <li> cutoff=2*10^8: 
     \verbatim
 1  2  3  4  5  8
32 41 17  7  2  1
100
> summary(E$osteps)
    Min.  1st Qu.   Median     Mean  3rd Qu.     Max.
   27750  1668000  6598000 12460000 15130000 77790000
 1  2  3  4  5  7
30 51 14  2  2  1
100
> summary(E$osteps)
     Min.   1st Qu.    Median      Mean   3rd Qu.      Max.
   223800   2602000   7126000  13450000  16280000 107900000
     \endverbatim
     So the higher cutoff here seems completely uneffective. </li>
    </ol>
   </li>
   <li> n=520, gsat-tabu, cutoff=10^8: in 5 runs only min=2 was reached, so
   let's consider this for now as unsatisfiable. </li>
  </ul>


  \todo vanderwaerden_2(3,24) >= 593
  <ul>
   <li> The conjecture is vanderwaerden_2(3,24) = 593. </li>
   <li> Experience with k=20 is that gsat-tabu is best, however now it seems
   that rots is best (using half of the cutoff of gsat-tabu). </li>
   <li> n=530, gsat-tabu, cutoff=10^8: A solution was easily found. </li>
   <li> n=540, gsat-tabu, cutoff=10^8:
   \verbatim
> ubcsat-okl -alg gsat-tabu -runs 100 -cutoff 100000000 -i VanDerWaerden_2-3-24_540.cnf | tee VanDerWaerden_2-3-24_540.cnf_OUT
# -alg gsat-tabu -runs 100 -cutoff 100000000 -i VanDerWaerden_2-3-24_540.cnf
       sat  min     osteps     msteps       seed
      1 0     1   22497477  100000000 1352939123 
      2 0     2    1782874  100000000 1502390071 
      3 1     0   16984061   16984061 2901963531 
   \endverbatim
   </li>
   <li> n=560, gsat-tabu, cutoff=10^8:
   \verbatim
> ubcsat-okl -alg gsat-tabu -runs 100 -cutoff 100000000 -i VanDerWaerden_2-3-24_560.cnf | tee VanDerWaerden_2-3-24_560.cnf_OUT
# -alg gsat-tabu -runs 100 -cutoff 100000000 -i VanDerWaerden_2-3-24_560.cnf
       sat  min     osteps     msteps       seed
      1 0     1   17750621  100000000 1956429616 
      2 0     5    2138624  100000000  291337957 
      3 0     2     516286  100000000  890207100 
      4 0     2    6874501  100000000 1078823928 
      5 1     0   59397520   59397520 2277207974 
      6 1     0   21657900   21657900 2077294880 
      7 0     2    6943316  100000000 2830567231 
      8 0     1    2073902  100000000 3486000509 
   \endverbatim
   </li>
   <li> Running the search-tool:
   \verbatim
OKplatform> RunVdW3k 24 583 gsat-tabu 1000 10000000
   \endverbatim
   (first "OKplatform> RunVdW3k 24 561 gsat-tabu 100 100000000" was used,
   but the lower cutoff seems more efficient):
    <ol>
     <li> n=578 found satisfiable (seed=3813501165, osteps=1602760) in run 6.
     </li>
     <li> The elements of the k=3-partition of the solution are
     \verbatim
[
 3,22,43,44,61,72,80,89,111,118,
 126,130,140,152,155,177,181,189,196,218,
 227,235,239,246,254,263,264,268,276,283,
 285,292,300,304,305,322,333,341,350,372,
 379,387,391,401,413,416,438,442,450,457,
 479,488,496,500,503,507,515,524,537,546,
 553,561
]
     \endverbatim
     (62 elements). </li>
     <li> Checking:
     \verbatim
default_memory_ecl();
S : [
 3,22,43,44,61,72,80,89,111,118,
 126,130,140,152,155,177,181,189,196,218,
 227,235,239,246,254,263,264,268,276,283,
 285,292,300,304,305,322,333,341,350,372,
 379,387,391,401,413,416,438,442,450,457,
 479,488,496,500,503,507,515,524,537,546,
 553,561
]$
P : create_certificate2_vdw(S,578);
check_certificate_vdw([3,24],578,P);
  true
     \endverbatim
     </li>
     <li> n=579 found satisfiable (seed=1409510574 , osteps=5706287) in run 33.
     The elements of the k=3-partition of the solution are
     \verbatim
[
 15,34,51,56,64,73,88,92,93,102,
 110,114,117,138,139,143,151,167,175,179,
 180,201,204,208,216,226,245,247,254,276,
 284,295,303,325,332,334,353,363,371,375,
 378,399,400,404,412,428,436,440,441,462,
 469,477,486,487,491,506,508,515,523,528,
 545,564
]
     \endverbatim
     (62 elements). </li>
     <li> n=580 found satisfiable (seed=3723870221 , osteps=366990) in run 11.
     The elements of the k=3-partition of the solution are
     \verbatim
default_memory_ecl();
S : [
 10,29,46,51,59,66,68,83,87,88,
 97,105,112,133,134,138,146,162,170,174,
 175,196,199,203,211,221,240,242,249,271,
 279,290,298,320,327,329,348,358,366,370,
 373,394,395,399,407,423,431,435,436,457,
 460,464,472,481,482,486,501,503,510,518,
 523,540,559
]$
P : create_certificate2_vdw(S,580);
check_certificate_vdw([3,24],580,P);
  true
     \endverbatim
     (63 elements). </li>
     <li> n=586 found satisfiable (seed=3343037665, osteps=1598927, run=12),
     where the elements of the k=3-partition of the solution are
     \verbatim
18,37,54,59,67,74,76,91,95,96,
105,113,120,141,142,146,154,170,178,182,
183,204,207,211,219,229,248,250,257,279,
287,298,306,328,335,337,356,366,374,378,
381,402,403,407,415,431,439,443,444,465,
472,480,489,490,494,509,511,518,526,531,
548,567
     \endverbatim
     </li>
     <li> n=587 found satisfiable (seed=410357823, osteps=7862929, run=39),
     where the elements of the k=3-partition of the solution are
     \verbatim
18,37,54,59,67,74,76,91,95,96,
105,113,120,141,142,146,154,170,178,182,
183,204,207,211,219,229,248,250,257,279,
287,298,306,328,335,337,356,366,374,378,
381,402,403,407,415,431,439,443,444,465,
472,480,489,490,494,509,511,518,526,531,
548,567
     \endverbatim
     This is the same as for n=586 ! </li>
     <li> n=590 found satisfiable (seed=1242463204, osteps=2333499, run=48),
     with solution
     \verbatim
21,40,57,62,70,77,79,94,98,99,
108,116,120,123,144,145,149,157,173,181,
185,186,207,210,214,222,232,251,253,260,
282,290,301,309,331,338,340,359,369,377,
381,384,405,406,410,418,434,442,446,447,
468,471,475,483,492,493,497,512,514,521,
529,534,551,570
     \endverbatim
     </li>
    </ol>
   </li>
   <li> Evaluating
   \verbatim
E = eval_ubcsat("VanDerWaerden_2-3-24_561.cnf", runs=100,cutoff=1000000)
   \endverbatim
   by plot(E$alg,E$best) and eval_ubcsat_dataframe(E):
   \verbatim
gsat_tabu : 
 0  1  2  3  4  5  6  7  8  9 10 
 4  4 13  6 18 20 17 12  3  1  2 
samd : 
 0  1  2  3  4  5  6  7  8  9 10 
 3  4  8 10 17 12 22 12  7  4  1 
rots : 
 0  1  2  3  4  5  6  7  8  9 10 
 1  5  2  8  4 10 15 15 21 17  2 
   \endverbatim
   Now only these best three algorithms:
   \verbatim
E = eval_ubcsat("VanDerWaerden_2-3-24_575.cnf", algs=list(gsat_tabu="gsat-tabu",samd="samd",rots="rots"), runs=500,cutoff=10000000)
plot(E$alg,E$best)
eval_ubcsat_dataframe(E)
rots : 
  0   1   2   3   4   5   6   7   8 
 35  90  94 110  94  45  19   9   4
FlipsPerSecond = 67637
samd : 
  0   1   2   3   4   5   6   7   8  10  11  12  14  16  17 
 27  49  78 137  87  64  41   7   2   1   3   1   1   1   1
FlipsPerSecond = 118920
gsat_tabu : 
  0   1   2   3   4   5   6   7   8   9  15 
 23  62  98 131  98  41  34   7   4   1   1 
FlipsPerSecond = 121030
   \endverbatim
   It seems that rots with half of the cutoff of gsat-tabu is better than
   gsat-tabu. </li>
   <li> Running an search:
   \verbatim
OKplatform> RunVdW3k 24 591 rots 1000 5000000
   \endverbatim
   </li>
   <li> n=592
    <ol>
     <li> Found satisfiable (rots, seed=1337569052, osteps=2845761,
     run=398), with solution
     \verbatim
22,41,58,63,71,78,80,95,99,100,
109,117,121,124,145,146,150,158,174,182,
186,187,208,211,215,223,233,252,254,261,
283,291,302,310,332,339,341,360,370,378,
382,385,406,407,411,419,435,443,447,448,
469,472,476,484,493,494,498,513,515,522,
530,535,552,571
     \endverbatim
     </li>
     <li> 1000 runs with rots, cutoff=5*10^6 found only one solution:
     \verbatim
> E=read_ubcsat("VanDerWaerden_2-3-24_592.cnf_OUT",nrows=1000)
  0   1   2   3   4   5   6   7   8   9  10  11 
  1  25 167 265 267 132  60  35  20  17   8   3 
1000
> E[E$sat==1,]
    sat min  osteps  msteps       seed
168   1   0 2119635 2119635 1621341392
     \endverbatim
     where the solution is
     \verbatim
> ubcsat-okl -alg rots -seed 1621341392 -cutoff 2119635 -i Exp_VanderWaerden_2-3-24_2010-10-12-214502_591/VanDerWaerden_2-3-24_592.cnf -solve | tee VanDerWaerden_2-3-24_592.cnf_OUT2
>
> ExtractCertificate_vdW2 VanDerWaerden_2-3-24_592.cnf_OUT2
22,41,58,63,71,78,80,95,99,100,
109,117,124,145,146,150,158,174,182,186,
187,208,211,215,223,233,252,254,261,283,
291,302,310,332,339,341,360,370,378,382,
385,406,407,411,419,435,443,447,448,469,
472,476,484,493,494,498,513,515,522,530,
535,552,571
     \endverbatim
     This is the same solution as above, only vertex 121 here was left
     out. </li>
     <li> 500 runs with rots, cutoff=10^7 found only one solution. </li>
     <li> rots, cutoff=10^7, finds a solution in run 23 (osteps=1273935,
     seed=2153150186):
     \verbatim
22,41,58,63,71,78,80,95,99,100,
109,117,121,124,145,146,150,158,174,182,
186,187,208,211,215,223,233,252,254,261,
283,291,302,310,332,339,341,360,370,378,
382,385,406,407,411,419,435,443,447,448,
469,476,484,493,494,498,513,515,522,530,
535,552,571
     \endverbatim
     The same solution as above (last version), but with vertex 121 replacing
    vertex 472. </li>
     <li> rots, cutoff=10^7, finds a solution in run 215 (osteps=1898408,
     seed=4066830458), the same as the first one found. </li>
     <li> rots, cutoff=5*10^7, finds a solution in run 14 (osteps=19500171,
     seed=1877893773), which was already found. </li>
     <li> So one could conjecture that this solution with small variations is
     the only solution for n=592 (which would show that vdw_2(3,24)=593). </li>
    </ol>
   </li>
   <li> Restarting the search, now using the solution found for n=592
   as initial assignment:
   \verbatim
OKplatform> cat Exp_VanderWaerden_2-3-24_2010-10-12-214502_591/VanDerWaerden_2-3-24_592.cnf_OUT | extract_solution_ubcsat > Solution_n592
OKplatform> RunVdW3k 24 593 rots 1000 5000000 Solution_n592
   \endverbatim
   (this solution didn't help here). </li>
   <li> n=593:
    <ol>
     <li> Cutoff=5*10^6, rots:
     \verbatim
  1   2   3   4   5   6   7   8   9  10  11 
 19 165 260 275 142  64  35  23  11   5   1 
1000 
 1  2  3  4  5  6  7  8  9 10 
 4 45 73 84 35 16 11 12  6  4 
290 
    \endverbatim
     </li>
     <li> Cutoff=10^7, gsat-tabu:
     \verbatim
  1   2   3   4   5   6   7   8   9  10  11  12  13  14  15  16  17 
  9  65  73 202 232 216 126  42   7   7   4   3   3   8   1   1   1 
1000 
     \endverbatim
     (it seems clear that rots is better). </li>
     <li> Cutoff=10^7, rots:
     \verbatim
  1   2   3   4   5   6   7   8 
 13 148 181 124  29   3   1   1 
500
  1   2   3   4   5   6   7 
 14 155 163 129  29   7   3 
500 
     \endverbatim
     </li>
     <li> Cutoff=5*10^7, rots:
     \verbatim
 1  2  3 
16 67 17 
100 
 1  2  3 
14 73 13 
100 
     \endverbatim
     </li>
     <li> Let's consider this as unsatisfiable. </li>
    </ol>
   </li>
  </ul>


  \todo vanderwaerden_2(3,25) > 655
  <ul>
   <li> The (weak) conjecture is vanderwaerden_2(3,25) = 656. </li>
   <li> Search starting with n=590:
   \verbatim
OKplatform> RunVdW3k 25 590 gsat-tabu 200 50000000
   \endverbatim
   </li>
   <li> Perhaps also here the cutoff-value is too large:
   \verbatim
OKplatform> RunVdW3k 25 609 gsat-tabu 1000 10000000
   \endverbatim
   </li>
   <li> n=609 found satisfiable with certificate
   \verbatim
18,19,31,49,53,55,68,90,93,102,
106,123,129,132,138,143,160,164,175,176,
187,201,206,224,234,243,249,253,254,277,
278,286,287,290,315,317,324,328,335,351,
364,382,386,388,389,401,409,426,435,439,
456,462,465,471,476,493,497,508,509,520,
534,539,557,567,576,586,587
   \endverbatim
   </li>
   <li> n=622 found satisfiable with certificate
   \verbatim
7,12,18,27,37,60,74,82,85,86,
97,101,123,129,132,138,155,159,166,168,
185,196,205,206,208,212,229,230,243,259,
266,270,277,279,304,308,316,317,340,341,
345,351,360,370,393,407,415,418,419,430,
434,456,462,465,471,488,492,499,501,504,
518,539,541,545,562,575,576,599,603,610,
612
   \endverbatim
   </li>
   <li> Restarting the search, now using the solution found for n=622
   as initial assignment:
   \verbatim
OKplatform> cat Exp_VanderWaerden_2-3-25_2010-10-12-161927_609/VanDerWaerden_2-3-25_622.cnf_OUT | extract_solution_ubcsat > Solution_n622
OKplatform> RunVdW3k 25 623 rots 1000 5000000 Solution_n622
   \endverbatim
   </li>
   <li> n=654 found satisfiable with certificate
   \verbatim
1,16,19,39,48,56,76,85,90,92,
98,116,127,149,150,153,155,166,174,187,
192,196,203,211,223,227,241,246,264,266,
270,277,278,285,303,312,320,334,349,352,
357,371,372,381,389,409,418,423,425,433,
449,460,470,482,483,486,488,499,505,520,
525,529,536,544,556,560,574,579,597,599,
603,610,611,636,645
   \endverbatim
   A variation is
   \verbatim
16,19,38,39,48,56,76,85,90,92,
98,116,127,149,150,153,155,166,174,187,
192,196,203,211,223,227,241,246,264,266,
270,277,278,285,303,312,320,334,349,352,
357,371,372,381,389,409,418,423,425,431,
433,449,460,470,482,483,486,488,499,520,
525,529,536,544,556,560,574,579,597,599,
603,610,611,636
   \endverbatim
   </li>
   <li> n=655
    <ol>
     <li> Found satisfiable with certificate
     \verbatim
17,20,40,49,57,77,86,91,93,99,
117,128,150,151,154,156,167,175,188,193,
197,204,212,224,228,242,247,265,267,271,
278,279,286,304,313,321,335,350,353,358,
372,373,382,390,410,419,424,426,434,450,
461,471,483,484,487,489,500,506,521,526,
530,537,545,557,561,575,580,598,600,604,
611,612,637,646
     \endverbatim
     This is essentially different from the above solution. </li>
     <li> 1000 runs with rots and cutoff=5*10^6 don't find a solution:
     \verbatim
  1   2   3   4   5   6   7   8   9  10  11  12  13  14
216 309 149 112  17  21  32  43  40  34  18   6   1   2
1000
     \endverbatim
     </li>
     <li> Another 1000 runs with rots and cutoff=5*10^6 don't find a solution:
     \verbatim
  1   2   3   4   5   6   7   8   9  10  11  12
232 292 163 112  31  14  48  39  36  19   6   8
1000
     \endverbatim
     </li>
     <li> 500 runs with rots and cutoff=10^7 don't find a solution:
     \verbatim
  1   2   3   4   5   6   7   8  10  11 
191 183  62  35   5   5   6  10   2   1 
500 
     \endverbatim
     </li>
     <li> So n=655 seems to be quite difficult, and so unsatisfiability for
     n=656 is hard to judge. </li>
     <li> Rots with cutoff=20*10^7 found in run 3 a solution for n=654
     (seed=3127361270, osteps=7949973), and this solution worked also for
     n=655:
     \verbatim
2,17,20,40,49,57,77,86,91,93,
99,117,128,150,151,154,156,167,175,188,
193,197,204,212,224,228,242,247,265,267,
271,278,279,286,304,313,321,335,350,353,
358,372,373,382,390,410,419,424,426,434,
450,461,471,483,484,487,489,500,506,521,
526,530,537,545,557,561,575,580,598,600,
604,611,612,637,646
     \endverbatim
     </li>
     <li> A variation was found with rots, cutoff=10^7, as the solution for
     n=654:
     \verbatim
2,17,20,25,39,40,49,57,77,86,
91,93,99,117,128,150,151,154,156,167,
175,188,193,197,204,212,224,228,242,247,
265,267,271,278,279,286,304,313,321,335,
350,353,358,372,373,382,390,410,419,424,
426,434,450,461,471,483,484,487,489,500,
506,521,526,530,537,545,557,561,575,580,
598,600,604,611,612,637
     \endverbatim
     </li>
     <li> Another solution was found with rots, cutoff=2*10^7, again as the
     solution for n=654:
     \verbatim
2,17,20,40,49,57,77,86,91,93,
99,117,128,150,151,154,156,167,175,188,
193,197,204,212,224,228,242,247,265,267,
271,278,279,286,304,313,321,335,350,353,
358,372,373,382,390,410,419,424,426,434,
450,461,471,483,484,487,489,500,506,521,
526,530,537,545,557,561,575,580,598,600,
604,611,612,637,646
     \endverbatim
     This has a larger distance to the above solution (analysis is needed!).
     </li>
     <li> Another variation is
     \verbatim
17,40,49,57,77,86,91,93,99,117,
128,150,151,154,156,167,175,188,193,197,
204,212,224,228,242,247,265,267,271,278,
279,286,304,313,321,335,350,353,358,372,
373,382,390,410,419,424,426,434,450,461,
471,483,484,487,489,500,521,526,530,537,
545,557,561,575,580,598,600,604,611,612,
637
     \endverbatim
     </li>
     <li> Are there essentially different solutions? </li>
    </ol>
   <li>
   <li> n=656
    <ol>
     <li> Cutoff=5*10^6, rots:
     \verbatim
  1   2   3   4   5   6   7   8   9  10  11  12
224 321 162  99  26  24  34  37  30  20  13  10
1000
     \endverbatim
     </li>
     <li> Cutoff=10^7 found in 500 runs no solution. Another 500 runs:
     \verbatim
  1   2   3   4   5   6   7   8   9
187 194  56  39   4   6   7   3   4
500
     \endverbatim
     </li>
     <li> Cutoff=2*10^7, rots:
     \verbatim
  1   2   3   4 
333 146  20   1 
500 
  1   2   3   4
329 147  22   2
500
     \endverbatim
     </li>
    </ol>
   </li>
  </ul>


  \todo vanderwaerden_2(3,26) >= 727
  <ul>
   <li> The conjecture is vanderwaerden_2(3,26) = 727. </li>
   <li> Search starting with n=600:
   \verbatim
OKplatform> RunVdW3k 26 600 gsat-tabu 100 100000000
   \endverbatim
   </li>
   <li> Perhaps also here the cutoff-value is too large:
   \verbatim
OKplatform> RunVdW3k 26 655 gsat-tabu 1000 10000000
   \endverbatim
   </li>
   <li> n=659 found satisfiable with certificate
   \verbatim
13,26,27,46,51,64,80,91,113,116,
120,128,138,142,157,159,166,179,188,207,
215,224,237,244,246,265,275,283,290,311,
316,324,340,348,352,353,374,377,381,389,
399,418,420,427,440,449,457,468,476,485,
505,507,522,526,536,544,548,551,572,573,
585,607,614,627,651
   \endverbatim
   </li>
   <li> n=677 found satisfiable with certificate
   \verbatim
5,12,14,38,39,58,68,76,79,91,
105,117,123,125,128,132,150,162,163,179,
191,197,200,202,216,223,243,260,264,273,
274,280,301,302,308,311,334,339,345,347,
350,371,372,391,401,409,412,424,438,450,
456,458,461,465,483,486,495,496,512,520,
524,530,533,535,549,556,576,593,606,607,
613,634,635,641,644,667,672
   \endverbatim
   </li>
   <li> Restarting the experiment, now using the solution found for n=677
   as initial assignment:
   \verbatim
OKplatform> cat Exp_VanderWaerden_2-3-26_2010-10-12-161754_655/VanDerWaerden_2-3-26_677.cnf_OUT | extract_solution_ubcsat > Solution_n677
OKplatform> RunVdW3k 26 678 rots 1000 5000000 Solution_n677
   \endverbatim
   </li>
   <li> n=726:
    <ol>
     <li> Found satisfiable with certificate
     \verbatim
11,35,46,48,69,74,86,93,105,106,
109,115,122,128,152,157,159,167,185,202,
204,216,217,220,222,226,231,234,253,257,
263,278,291,308,313,333,342,344,345,350,
364,379,381,402,407,426,438,439,442,448,
455,461,485,490,492,500,516,518,535,537,
549,550,553,555,559,564,567,586,596,611,
624,641,646,666,675,678,697,701
     \endverbatim
     </li>
     <li> rots with cutoff=10^7 found another solution in run 27:
     \verbatim
26,31,49,51,68,82,86,99,120,125,
144,156,157,160,162,173,174,193,197,203,
208,211,218,231,253,268,277,282,284,285,
290,314,319,321,329,347,364,366,378,382,
384,388,393,401,415,419,432,453,458,470,
477,489,490,493,495,506,507,526,530,536,
541,551,564,581,586,601,610,615,617,618,
623,647,652,654,680,699,711,721,726
     \endverbatim
     </li>
     <li> rots with cutoff=10^7 found another solution, caried over from n=725,
     very close to the above first solution:
     \verbatim
17,35,46,48,69,74,86,93,106,109,
115,122,128,152,157,159,167,185,202,204,
216,217,220,222,226,231,234,253,257,263,
278,291,308,313,333,342,344,345,350,364,
379,381,402,407,419,426,438,439,442,448,
455,461,485,490,492,500,516,518,535,537,
549,550,553,555,559,564,567,586,596,611,
624,641,646,666,675,678,697,701
     \endverbatim
     </li>
     <li> A different solution was found by rots with cutoff=2*10^7, caried
     over from n=725:
     \verbatim
1,6,16,28,47,73,75,80,104,109,
110,112,117,126,141,146,163,176,186,191,
197,201,220,221,234,237,238,250,257,269,
274,295,308,312,326,334,339,343,345,349,
361,363,380,398,406,408,413,437,442,443,
445,450,459,474,496,509,516,519,524,530,
534,553,554,565,567,570,571,583,602,607,
628,641,645,659,676,678,696,701
     \endverbatim
     </li>
    </ol>
   </li>
   <li> n=727
    <ol>
     <li> rots, cutoff=5*10^6:
     \verbatim
  1   2   3   4   5   6   7   8   9  10  11  12  13  14  15
372 336  83   9   3   2   2  13  30  36  45  39  25   4   1
1000
     \endverbatim
     </li>
     <li> gsat-tabu, cutoff=10*10^6:
     \verbatim
  1   2   3   4   6   7   8   9  10  11  12  13  14  15  16  17  18  19  20  21
 13  25  21   6   2   5  36  92 208 184 124  67  43  49  32  19  25  15   8   4
 22  23  24  25  26  27  28  29  30  33
  8   3   2   2   1   1   1   1   1   2
1000
     \endverbatim
     (so it seems rots is definitely better). </li>
     <li> rots, cutoff=10^7:
     \verbatim
  1   2   3   4   8   9  10  11
284 171  18   2   4  15   3   3
500
  1   2   3   5   7   8   9  10  11  12
286 183  10   3   2   2   5   3   2   4
500
  1   2   3   7   8   9  10  11  12
281 176  19   1   3   6   5   4   5
500
     \endverbatim
     </li>
     <li> rots, cutoff=2*10^7:
     \verbatim
  1   2   3   9
403  93   2   2
500
     \endverbatim
     </li>
    </ol>
   </li>
  </ul>


  \todo vanderwaerden_2(3,27) >= 770
  <ul>
   <li> The conjecture is vanderwaerden_2(3,27) = 770. </li>
   <li> Search starting with n=610:
   \verbatim
OKplatform> RunVdW3k 27 610 gsat-tabu 100 100000000
   \endverbatim
   </li>
   <li> Perhaps also here the cutoff-value is too large:
   \verbatim
OKplatform> RunVdW3k 27 678 gsat-tabu 1000 10000000
   \endverbatim
   </li>
   <li> n=682 found satisfiable with certificate
    \verbatim
10,25,42,53,58,68,71,86,102,115,
116,129,139,145,158,182,184,197,198,202,
213,227,231,240,247,269,276,284,290,313,
314,319,327,334,361,363,372,377,387,405,
406,419,445,448,458,459,463,474,488,492,
501,506,508,530,537,545,551,574,588,595,
617,619,622,633,648,666
    \endverbatim
   </li>
   <li> n=725 found satisfiable with certificate
    \verbatim
18,23,36,55,57,75,88,98,110,117,
125,129,134,149,155,166,168,171,172,186,
191,192,194,199,205,231,236,258,282,283,
305,316,320,332,334,339,342,351,369,377,
388,408,413,414,421,431,443,450,458,462,
467,488,499,501,504,505,525,527,532,538,
556,564,569,591,598,612,615,616,638,649,
653,665,672,675,689,710
    \endverbatim
   </li>
   <li> Restarting the search, now using the solution found for n=725
   as initial assignment:
   \verbatim
OKplatform> cat Exp_VanderWaerden_2-3-27_2010-10-12-161406_678/VanDerWaerden_2-3-27_725.cnf_OUT | extract_solution_ubcsat > Solution_n725
OKplatform> RunVdW3k 27 726 rots 1000 5000000 Solution_n725
   \endverbatim
   </li>
   <li> n=769:
    <ol>
     <li> Found satisfiable with certificate
      \verbatim
25,29,35,54,72,74,77,99,103,111,
114,135,136,149,165,176,188,192,202,209,
223,246,250,251,260,266,287,294,296,313,
321,325,331,333,334,336,358,361,362,377,
387,405,407,410,414,432,436,442,444,447,
468,469,482,498,521,525,535,542,556,579,
583,584,593,599,620,629,646,654,658,664,
666,667,669,694,701,710,731,747,764
      \endverbatim
     </li>
     <li> 1000 runs with rots and cutoff=5000000 found 4 solutions, from which
     (only) one is reproducible (due to a bug in Ubcsat, now resolved):
     \verbatim
  0   1   2   3   4   5   6   7   9  11  12  13  14  15  16  17  18  19
  4 473 315  71   7   4   2   1   2   2   8  13  15  32  26  14   9   2
1000
> E[E$sat==1,]
    sat min  osteps  msteps       seed
107   1   0 2782015 2782015 2990676734
435   1   0 1430527 1430527 1209355894
467   1   0 3552707 3552707 3160209839
656   1   0 3273460 3273460  813836620

> ubcsat-okl -alg rots -cutoff 1430527 -seed 1209355894 -i Exp_VanderWaerden_2-3-27_2010-10-13-184057_726_rots-1000-5000000/VanDerWaerden_2-3-27_769.cnf -solve | tee VanDerWaerden_2-3-27_769.cnf_OUT3
> ExtractCertificate_vdW2 VanDerWaerden_2-3-27_769.cnf_OUT3
6,23,39,60,69,76,101,103,104,106,
112,116,124,141,150,171,177,186,187,191,
214,228,235,245,249,272,288,301,302,323,
326,328,334,338,339,356,360,363,365,383,
393,408,409,412,434,436,437,439,445,449,
457,474,476,483,504,510,519,520,524,547,
561,568,578,582,594,605,621,634,635,656,
659,667,671,693,696,698,716,741,745
     \endverbatim
     </li>
     <li> Cutoff=10^6, rots:
     \verbatim
 1  2  3  4  5  6  9 11 12 13 14 15 16 17 18 19 20 21 22 23 24 25 
26 58 51 12  6  6  1  2  3  9  9 21 27 38 50 57 30 35 32 18  6  3 
500 
     \endverbatim
     </li>
     <li> Cutoff=10^7, rots, finds a solution in run 209, the same as last one
     above, but without vertex 339. </li>
     <li> Cutoff=2*10^7, rots, finds a solution in run 211 (osteps=7295133),
     the same as last one above. </li>
    </ol>
   </li>
   <li> n=770:
    <ol>
     <li> Cutoff=5*10^6, rots:
     \verbatim
  1   2   3   4   5   6   7   8   9  10  11  12  13  14  15  16  17  18  19  20
451 349  80   9   2   1   1   1   1   1   4   4  11  13  27  17  13   9   3   1
 21  22
  1   1
1000
  1   2   3   4   5   6   8   9  12  13  14  15  16  17  18  19
452 361  72   8   2   1   1   1   7   4  18  31  11  16  13   2
1000
     \endverbatim
     </li>
     <li> Cutoff=10^7, rots:
     \verbatim
  1   2   3  14  15  16
354 138   5   1   1   1
500
  1   2   3   4  10  13  14  15  17 
369 117   5   1   1   2   3   1   1 
500
  1   2   3   5  13  14  15  16  18
711 253  16   3   4   4   6   2   1
1000
     \endverbatim
     </li>
     <li> Cutoff=2*10^7, rots:
     \verbatim
  1   2   3                                 
131  11   1
143                            
     \endverbatim
     </li>
    </ol>
   </li>
  </ul>


  \todo vanderwaerden_2(3,28) >= 827
  <ul>
   <li> The conjecture is vanderwaerden_2(3,28) = 827. </li>
   <li> Search starting with n=620:
   \verbatim
OKplatform> RunVdW3k 28 620 gsat-tabu 1000 10000000
   \endverbatim
   </li>
   <li> n=733 found satisfiable (seed=1020588263, osteps=2293839, run=1),
   with solution
   \verbatim
22,40,49,59,72,75,77,81,88,89,
94,108,112,118,123,133,146,151,168,170,
182,183,200,205,219,234,236,257,271,274,
293,297,303,310,334,336,340,347,355,382,
385,390,392,405,408,414,421,422,427,441,
445,447,451,456,466,479,484,501,503,515,
516,533,538,552,569,590,604,607,626,630,
636,643,667,669,673,680,706,718,723
   \endverbatim
   </li>
   <li> n=742 found satisfiable (seed=1162005655, osteps=1152687, run=3),
   with solution
   \verbatim
12,22,26,41,65,74,75,78,103,111,
112,116,123,137,140,152,170,174,176,179,
185,186,189,190,213,214,216,222,223,244,
251,271,281,285,290,301,324,327,338,345,
355,382,398,408,411,436,444,448,449,456,
470,473,481,503,507,509,512,523,546,547,
549,555,556,559,577,584,596,614,618,623,
634,657,660,667,671,692,715
   \endverbatim
   </li>
   <li> n=750 found satisfiable (seed=2611554683, osteps=5411045, run=5),
   with certificate
   \verbatim
10,36,47,56,59,85,93,110,118,128,
133,137,159,165,170,191,192,205,211,221,
244,258,265,269,270,276,302,303,306,307,
315,322,340,350,359,369,376,380,390,417,
418,426,443,451,461,463,464,466,470,492,
501,503,524,525,544,554,577,591,598,603,
609,635,636,639,640,648,649,673,676,683,
686,692,709,720,722,725
   \endverbatim
   </li>
   <li> Now with the new version of RunVdW3k, which uses the old solution as
   initial assignment, and with rots:
   \verbatim
OKplatform> RunVdW3k 28 750 rots 1000 50000000
   \endverbatim
   </li>
   <li> n=763 found satisfiable with certificate
   \verbatim
4,24,29,41,42,56,61,62,79,99,
106,110,112,115,130,135,138,152,173,180,
184,186,210,217,223,239,249,264,278,297,
301,323,332,337,350,352,374,375,387,389,
395,402,406,412,431,439,443,448,463,468,
471,485,498,506,513,517,519,543,545,550,
556,572,582,597,611,616,634,654,656,665,
667,683,685,690,704,720,735,739
   \endverbatim
   </li>
   <li> n=800 found satisfiable with certificate
   \verbatim
10,34,47,68,72,92,94,99,109,121,
140,166,168,173,197,202,203,205,219,234,
239,256,269,284,290,294,313,321,325,327,
330,331,343,345,350,362,380,388,390,401,
419,427,432,436,438,442,454,473,499,501,
506,530,535,536,538,552,567,589,602,617,
623,627,646,654,658,660,663,664,678,683,
695,700,721,738,752,769,771,794
   \endverbatim
   </li>
   <li> n=826:
    <ol>
     <li> Found satisfiable with certificate
     \verbatim
28,39,62,64,81,95,112,133,138,155,
157,169,170,173,175,179,186,187,206,210,
216,231,244,266,281,295,297,298,303,327,
332,334,360,379,391,395,397,401,406,414,
432,443,445,453,471,483,488,502,503,506,
508,512,520,539,543,549,564,577,594,599,
614,628,630,631,650,660,665,667,693,712,
724,734,739,741,765,776,786,799,816
     \endverbatim
     </li>
     <li> 1000 runs with rots and cutoff=5*10^6 found 2 solutions:
     \verbatim
  0   1   2   3   4   5   6   7   8  10  11  13  14  15  16  17  18  20 
  2  31 530 272  36   7   1   1   2   1   1  16  18  32  32  15   2   1 
1000 
    sat min  osteps  msteps       seed
400   1   0 3527090 3527090  249146123
751   1   0 4364843 4364843 2199943925
     \endverbatim
     Again none of the solution could be reproduced (due to the Ubcsat bug).
     </li>
     <li> With small modifications from a solution for n=825 a solution for
     n=826 was produced, the same as above but with vertex 823 added. </li>
    </ol>
   </li>
   <li> n=827:
    <ol>
     <li> cutoff=5*10^6, rots:
     \verbatim
  1   2   3   4   5   6   7   9  10  12  13  14  15  16  17  18  19 
 29 502 313  44   7   3   2   1   1   5  10  24  26  18   7   7   1 
1000 
     \endverbatim
     </li>
     <li> cutoff=10^7, rots:
     \verbatim
  1   2   3   4  13  14  15 
 58 763 151  14   4   7   3 
1000 
     \endverbatim
     </li>
     <li> cutoff=2*10^7, rots:
     \verbatim
  1   2   3   7
 57 430   9   1
497
     \endverbatim
     </li>
     <li> cutoff=5*10^7, rots:
     \verbatim
 1  2 
 7 14 
21 
     \endverbatim
     </li>
    </ol>
   </li>
  </ul>


  \todo vanderwaerden_2(3,29) > 867
  <ul>
   <li> The (weak) conjecture is vanderwaerden_2(3,29) = 868. </li>
   <li> Search starting with n=620:
   \verbatim
OKplatform> RunVdW3k 29 750 rots 1000 5000000
   \endverbatim
   </li>
   <li> n=808 found satisfiable with certificate
   \verbatim
7,30,50,61,87,103,104,123,126,135,
155,161,172,174,190,198,205,214,227,229,
242,248,271,285,288,301,311,316,338,345,
348,353,359,363,377,394,399,400,414,420,
422,431,456,457,474,488,493,505,507,511,
531,538,542,547,568,575,581,604,618,621,
634,636,644,649,658,671,678,681,686,692,
710,732,733,745,755,764,782,792
   \endverbatim
   </li>
   <li> n=852 found satisfiable with certificate
   \verbatim
18,37,59,64,75,92,98,119,136,144,
145,149,173,181,186,207,222,240,246,256,
259,260,277,281,286,292,304,318,320,323,
330,333,341,358,366,395,397,408,415,431,
434,441,452,477,478,482,499,506,514,519,
540,555,573,579,589,592,593,610,614,619,
625,637,651,653,656,663,666,674,691,699,
725,728,748,767,774,795,801,802,814,832
   \endverbatim
   </li>
   <li> n=854 found satisfiable with certificate
   \verbatim
26,39,61,66,77,94,100,121,131,138,
146,147,151,175,183,188,209,224,242,248,
258,261,262,279,283,288,294,306,320,322,
325,332,335,343,360,368,397,399,410,417,
433,436,443,454,471,479,480,484,501,508,
516,521,542,557,575,581,591,594,595,612,
616,621,627,639,653,655,658,665,668,676,
693,701,727,730,750,769,776,797,803,816,
834
   \endverbatim
   </li>
   <li> n=859 found satisfiable with certificate
   \verbatim
28,35,61,74,81,98,102,111,128,136,
139,165,183,186,188,209,214,222,229,239,
247,257,260,262,276,283,294,296,297,303,
321,324,325,340,361,368,371,373,394,399,
410,414,431,432,435,461,472,498,510,516,
519,521,542,547,555,572,590,593,595,609,
616,627,629,630,636,654,657,658,666,673,
691,704,706,732,740,743,765,784,802,821,
843
   \endverbatim
   </li>
   <li> n=867:
    <ol>
     <li> Found satisfiable with certificate
     \verbatim
16,38,57,75,94,116,119,127,153,155,
168,186,193,201,202,205,223,229,230,232,
243,250,264,266,269,287,304,312,317,338,
340,343,349,361,387,398,424,427,428,445,
449,460,465,486,488,491,498,519,534,535,
538,556,562,563,565,576,583,597,599,602,
612,620,630,637,645,650,671,673,676,694,
720,723,731,757,761,778,785,798,824,831,
859
     \endverbatim
     </li>
     <li> 416 runs with rots and cutoff=2*10^7 didn't find a solution:
     \verbatim
  1   2   3   4   5  11  14
 74 303  35   1   1   1   1
416 
     \endverbatim
     </li>
    </ol>
   </li>
   <li> n=868:
    <ol>
     <li> cutoff=5*10^6, rots:
     \verbatim
  1   2   3   4   5   6   7   8  10  11  12  13  14  15  16  17  18  19  20 
 21 336 294  67  13   7   2   2   3   9  18  27  50  46  55  37   9   2   2 
1000 
     \endverbatim
     </li>
     <li> cutoff=10^7, rots:
     \verbatim
  1   2   3   4   5   6   7   9  11  12  13  14  15  16  17  18 
 67 609 210  24   9   2   2   1   3  13  13  21  15   8   2   1 
1000 
     \endverbatim
     </li>
    </ol>
   </li>
  </ul>


  \todo vanderwaerden_2(3,30) > 901
  <ul>
   <li> The predictions are 948, 954. </li>
   <li> The conjecture is vanderwaerden_2(3,29) = ???. </li>
   <li> Search starting with n=852:
   \verbatim
OKplatform> RunVdW3k 30 852 rots 1000 5000000
   \endverbatim
   </li>
   <li> n=883 found satisfiable with certificate
   \verbatim
12,38,45,66,75,88,90,108,125,127,
140,149,154,157,182,186,193,219,228,230,
250,251,273,287,288,291,304,310,312,342,
349,361,365,367,371,379,398,402,404,408,
423,450,453,460,473,476,482,489,519,524,
526,547,561,583,584,600,606,620,624,635,
637,643,645,663,675,682,694,698,712,731,
732,735,737,754,769,774,783,786,809,823,
828,848,857
   \endverbatim
   </li>
   <li> n=889 found satisfiable with certificate
   \verbatim
30,31,45,71,84,85,92,108,110,127,
156,158,159,178,179,188,193,201,203,216,
240,262,263,270,289,290,293,295,299,304,
332,344,349,351,363,373,380,404,406,417,
423,438,443,460,474,491,511,521,526,528,
534,536,552,566,573,589,595,600,622,632,
647,663,665,677,682,684,706,711,714,734,
739,756,785,799,807,808,825,848,850,861
   \endverbatim
   </li>
   <li> n=891 found satisfiable with certificate
   \verbatim
2,9,27,47,58,78,91,113,120,128,
134,137,152,157,174,195,197,206,212,232,
248,249,261,268,271,280,282,300,313,317,
319,335,350,360,382,391,393,396,419,424,
434,446,453,454,483,485,490,507,528,541,
545,559,565,581,582,596,601,604,613,615,
639,646,650,675,678,683,692,715,726,729,
742,744,761,767,781,787,794,798,816,831,
855,863,874
   \endverbatim
   </li>
   <li> n=894 found satisfiable with certificate
   \verbatim
30,47,60,75,79,105,112,118,121,134,
158,159,173,178,190,210,216,227,245,252,
253,255,266,270,282,284,289,306,321,334,
338,340,344,363,364,371,377,393,403,412,
438,445,451,455,477,482,506,511,514,523,
528,543,549,560,585,586,588,602,603,617,
622,639,654,671,673,677,689,697,704,710,
736,741,763,787,788,800,810,821,824,825,
847,858,874
   \endverbatim
   </li>
   <li> n=897 found satisfiable with certificate
   \verbatim
23,25,33,42,62,75,97,104,112,121,
136,141,158,173,179,181,190,196,216,232,
233,252,255,264,266,290,297,301,303,319,
334,344,366,375,377,380,403,408,418,430,
437,438,467,469,474,491,512,525,529,543,
549,565,566,580,585,588,597,623,630,634,
636,659,662,667,676,677,689,710,713,726,
728,745,751,771,778,782,800,815,821,839,
847,858,884
   \endverbatim
   </li>
   <li> n=898:
    <ol>
     <li> rots with cutoff=5*10^6 didn't find a solution:
     \verbatim
  1   2   3   4   5   6   7   8   9  10  11  12  13  14  15  16  17
 37 222 170  58  13   8   4   8  16  40  92 120 121  61  24   5   1
1000
     \endverbatim
     </li>
     <li> cutoff=10^7 found a solution, with certificate
     \verbatim
9,34,54,65,85,91,98,120,127,135,
141,144,159,164,181,202,204,213,219,239,
255,256,268,275,278,287,289,307,320,324,
326,342,349,357,367,389,398,400,403,426,
431,441,453,460,461,490,492,497,514,535,
548,552,566,572,588,589,603,608,611,620,
622,646,653,657,682,685,690,699,722,733,
736,749,751,768,774,788,794,801,805,823,
838,862,870,881
     \endverbatim
     </li>
    </ol>
   </li>
   <li> n=901
    <ol>
     <li> rots with cutoff=10^7 found a solution (in run 316, for n=898,
     with small changes then) with certificate
     \verbatim
24,47,61,77,84,102,122,124,133,135,
158,170,175,176,190,195,225,233,240,264,
270,272,277,281,287,299,318,323,324,346,
351,360,381,383,388,412,417,434,447,455,
457,484,486,505,509,523,528,540,558,566,
579,583,597,602,610,614,616,619,620,647,
651,656,679,706,713,714,716,721,745,758,
764,767,768,780,805,819,827,836,838,841,
864,873
     \endverbatim
     </li>
     <li> rots with cutoff=10^8 found another solution (in run 6, for n=900,
     with small changes then) with certificate
     \verbatim
25,48,53,56,80,85,102,103,130,139,
152,167,173,177,196,199,208,210,213,214,
228,245,270,271,284,288,302,310,315,319,
337,356,361,374,384,413,419,426,432,435,
448,450,472,485,493,495,506,529,530,532,
546,561,566,578,584,604,611,615,617,635,
640,643,648,658,670,677,694,707,717,726,
747,752,759,763,765,769,781,806,826,828,
829,833,863,876
     \endverbatim
     </li>
    </ol>
   </li>
   <li> n=902:
    <ol>
     <li> rots found no solution in 500 runs with cutoff=10^7:
     \verbatim
  1   2   3   4   5   6   7   8   9  10  11  12  13  14  15  16  17  18
 25 175 148  32  11   6   1   1   2   1   2  14  30  27  17   3   4   1
500
     \endverbatim
     </li>
<<<<<<< HEAD
     <li> rots, cutoff=10^8:
     \verbatim
 1  2
32 61
93
=======
     <li> rots found no solution in 500 runs with cutoff=2*10^7:
     \verbatim
  1   2   3   4   5   6   7   8   9  10  12  13  14  15
 46 285 124  19   3   1   1   1   1   1   6   8   3   1
500
>>>>>>> 98fbf53f
     \endverbatim
     </li>
    </ol>
   </li>
  </ul>


  \todo vanderwaerden_2(3,31) > 916
  <ul>
   <li> n=900
    <ol>
     <li> rots, cutoff=10^7:
     \verbatim
 1  2  3  4  5  6
 4 16 46 84 40  1
191
     \endverbatim
     So higher cutoffs are needed.
     </li>
     <li> rots, cutoff=10^7:
     \verbatim
 1  2  3  4  5
 5 16 31 39  1
92
     \endverbatim
     Again, higher cutoffs are needed.
     </li>
    </ol>
   </li>
   <li> n=906: a solution was found, adapted from the solution for k=30,
   n=901, with certificate
   \verbatim
25,48,53,56,80,85,102,103,130,139,
152,167,173,177,196,199,208,210,213,214,
228,245,270,271,284,288,302,310,315,319,
337,356,361,374,384,413,419,426,432,435,
448,450,472,485,493,495,506,529,530,532,
546,561,566,578,584,604,611,615,617,635,
640,643,648,658,670,677,694,707,717,726,
747,752,759,763,765,769,781,806,826,828,
829,833,863,876
   \endverbatim
   </li>
   <li> n=914: a solution was found, adapted from the solution for n=907,
   with certificate
   \verbatim
25,26,41,59,78,88,111,132,137,143,
148,170,173,199,217,222,226,236,243,256,
280,284,285,293,294,318,328,331,337,359,
367,370,392,396,421,429,442,444,458,465,
469,470,476,479,502,503,506,515,522,532,
555,559,569,576,589,613,617,618,626,651,
661,670,691,698,700,701,729,738,744,762,
772,791,802,814,835,848,849,855,886
   \endverbatim
   </li>
   <li> n=916: a solution was found, adapted from the solution for n=915,
   with certificate
   \verbatim
30,61,71,76,99,102,113,121,145,152,
173,178,182,195,210,224,226,227,232,261,
263,283,284,289,301,320,324,330,337,338,
345,363,394,398,412,417,431,435,454,456,
474,483,485,493,506,509,528,552,557,559,
560,565,580,594,596,617,622,634,653,657,
663,670,671,691,700,731,733,745,750,752,
764,779,789,807,811,816,838,842,863,885,
900
   \endverbatim
   </li>
   <li> n=917:
    <ol>
     <li> rots, cutoff=2*10^7:
     \verbatim
 1  2  3   4  5  6 
 4 18 50 124 82  2 
280
     \endverbatim
     </li>
    </ol>
   </li>
  </ul>


  \todo vanderwaerden_2(3,32) > 982
  <ul>
   <li> n=951: rots found as solution, adapted from n=939 (run 15), with
   certificate:
   \verbatim
22,37,59,60,69,77,106,111,113,114,
119,137,139,158,176,195,208,222,230,244,
245,254,259,261,269,299,304,306,318,319,
328,335,336,359,361,370,372,398,410,415,
433,446,447,470,472,476,491,509,513,540,
544,563,565,592,594,602,615,632,637,651,
669,674,688,689,694,705,726,731,740,748,
750,766,777,799,800,809,840,851,873,877,
890,921,948
   \endverbatim
   </li>
   <li> n=957: rots with cutoff=10^7 found a solution, adapted from n=952
   (run 73, osteps=7574800), with certificate:
   \verbatim
7,15,40,52,71,75,81,94,118,125,
151,168,170,192,199,205,219,236,244,257,
260,279,281,293,294,311,330,334,345,355,
368,382,404,405,422,427,447,451,456,482,
484,493,496,501,503,519,525,538,558,569,
577,590,606,612,614,627,644,663,673,678,
680,688,700,701,706,715,718,741,747,755,
780,789,811,815,826,828,848,852,865,891,
903,914,926
   \endverbatim
   </li>
   <li> n=981: rots with cutoff=2*10^7 found a solution, adapted from n=967
   (run 2, osteps=10924773), with certificate:
   \verbatim
13,26,30,55,67,72,85,95,106,109,
141,143,166,174,200,203,217,220,233,235,
241,243,258,278,285,295,307,314,344,346,
352,354,359,369,389,406,418,420,437,439,
470,476,479,502,507,531,536,548,553,576,
585,590,610,611,618,624,628,647,664,677,
685,687,696,702,714,721,722,724,739,753,
770,790,803,805,812,813,835,864,881,883,
899,901,907,918,943,973
   \endverbatim
   </li>
   <li> n=982: rots with cutoff=2*10^7 found a solution (run 215,
   osteps=11914827), with certificate:
   \verbatim
25,38,59,75,76,83,96,99,105,118,
132,138,147,157,170,192,207,221,224,229,
247,253,260,261,268,286,290,317,321,334,
335,354,358,360,371,397,414,428,443,451,
483,490,503,512,519,525,554,556,557,562,
564,577,586,591,601,614,619,623,650,668,
687,688,693,697,702,730,747,749,761,765,
776,786,798,802,804,815,816,845,876,889,
913,926,927,959
   \endverbatim
   </li>
   <li> n=983:
    <ol>
     <li> rots, cutoff=2*10^7:
     \verbatim
 1  2  3  4  5  6  7  8 10 11 13 14 15 16 
 9 41 41 15  3  1  1  1  3  1  3  4  8 10 
141
 1  2  3  4  5  6 12 13 14 15 16 
 3 17 17  6  1  1  1  1  3  3  1 
54
     \endverbatim
     </li>
    </ol>
   </li>
  </ul>


  \todo vanderwaerden_2(3,33) > 1025
  <ul>
   <li> n=997: rots found a solution, with certificate
   \verbatim
16,39,41,68,78,90,96,100,107,127,
150,152,165,174,181,202,218,219,224,242,
256,275,279,281,290,312,313,318,322,353,
364,372,387,390,396,403,429,433,440,441,
446,448,475,478,498,503,507,535,551,552,
557,559,571,575,596,612,614,623,645,646,
655,682,686,697,707,720,723,736,756,774,
779,781,808,810,816,836,845,847,873,892,
904,922,927,929,951,984
   \endverbatim
   </li>
   <li> n=1004: rots found a solution (cutoff=10^7), with certificate
   \verbatim
27,38,68,89,92,94,112,126,131,138,
149,165,175,196,211,237,240,248,270,289,
311,313,314,316,326,351,359,364,397,401,
408,418,422,425,433,437,459,464,475,492,
498,511,512,529,535,556,570,573,581,582,
593,603,609,622,647,649,659,684,692,693,
723,730,741,751,760,766,770,771,794,808,
815,825,841,844,852,866,877,908,915,919,
942,945,977,993
   \endverbatim
   </li>
   <li> n=1018: rots found a solution (cutoff=2*10^7), with certificate
   \verbatim
9,24,46,59,61,78,80,96,117,148,
157,170,178,189,191,195,209,232,246,252,
254,263,288,289,291,306,320,343,363,370,
402,407,413,416,436,439,450,466,473,485,
518,522,524,528,542,547,561,565,577,596,
601,614,622,638,639,659,676,690,703,712,
725,727,732,733,735,740,744,769,772,799,
801,818,843,851,880,894,897,910,918,920,
925,934,947,949,957,986
   \endverbatim
   </li>
   <li> n=1021: rots found a solution (cutoff=2*10^7), adapted from n=1019,
   with certificate
   \verbatim
3,36,45,68,79,95,105,114,116,120,
132,134,151,176,184,190,193,209,213,227,
230,231,243,258,262,280,287,295,305,324,
327,336,362,364,369,393,399,416,430,438,
449,452,453,473,475,504,510,541,546,563,
576,583,597,628,632,634,637,638,650,665,
687,694,706,731,732,734,748,749,769,785,
800,813,817,837,843,850,854,856,880,897,
911,919,924,930,934,946,965,970,983,1008
   \endverbatim
   </li>
   <li> n=1022: rots found a solution (cutoff=2*10^7, run 76, osteps=12590122),
   with certificate
   \verbatim
15,19,40,41,66,73,93,114,115,140,
148,152,161,177,195,198,200,204,226,237,
258,259,271,278,296,299,308,325,336,346,
369,382,383,407,410,417,419,422,447,448,
454,457,481,500,528,533,547,559,565,570,
596,604,621,628,629,648,658,678,679,681,
685,702,707,715,739,740,755,759,787,790,
806,812,813,817,843,863,864,888,891,898,
925,928,929,944,961,972,1002,1014
   \endverbatim
   </li>
   <li> n=1025: rots found a solution (cutoff=2*10^7), adapted from n=1023,
   with certificate
   \verbatim
31,44,48,54,68,87,113,122,127,148,
155,161,165,198,214,216,221,222,224,251,
259,261,270,295,303,312,313,332,346,349,
362,377,383,399,414,424,455,460,480,481,
483,498,517,518,520,529,549,566,591,592,
623,629,631,636,642,658,660,668,695,714,
716,719,720,747,751,753,756,757,769,776,
808,825,827,830,845,851,868,890,905,919,
924,932,964,975,998,1006,1015
   \endverbatim
   </li>
   <li> n=1026:
    <ol>
     <li> rots, cutoff=2*10^7:
     \verbatim
 1  2  3  4  5  6  9 12 13 14 15 16 
 1 11 11  1  1  2  1  1  3  2  4  3 
41 
 1  2  3  4  8 12 13 14 15 16 
 6  8 15  5  1  1  3  4  3  5 
51 
  </ol>
   </li>
  </ul>

*/<|MERGE_RESOLUTION|>--- conflicted
+++ resolved
@@ -2407,19 +2407,18 @@
 500
      \endverbatim
      </li>
-<<<<<<< HEAD
+     <li> rots found no solution in 500 runs with cutoff=2*10^7:
+     \verbatim
+  1   2   3   4   5   6   7   8   9  10  12  13  14  15
+ 46 285 124  19   3   1   1   1   1   1   6   8   3   1
+500
+     \endverbatim
+     </li>
      <li> rots, cutoff=10^8:
      \verbatim
  1  2
 32 61
 93
-=======
-     <li> rots found no solution in 500 runs with cutoff=2*10^7:
-     \verbatim
-  1   2   3   4   5   6   7   8   9  10  12  13  14  15
- 46 285 124  19   3   1   1   1   1   1   6   8   3   1
-500
->>>>>>> 98fbf53f
      \endverbatim
      </li>
     </ol>
