// Oliver Kullmann, 6.8.2018 (Swansea)

#include <iostream>

#include <cassert>

#include "Backtracking.hpp"
#include "NQueens.hpp"

int main() {
  using namespace NQueens;
  using namespace ChessBoard;
  {
    AmoAlo_board F(1);
    assert(F.N == 1);
    assert(F.satisfied());
    assert(not F.falsified());
    assert(F.n() == 1);
    assert(F.nset() == 1);
    assert(not F.open({1,1}));
    const AmoAlo_board::Board b {{State::open, State::open}, {State::open, State::placed}};
    assert(F.board() == b);
    {
      const AmoAlo_board FC(F);
      assert(FC.board({1,1}) == State::placed);
    }
    {
<<<<<<< HEAD
      TawBranching ga(F);
      assert(ga.weight(0) == 0.0);
      assert(ga.weight(1) == 0.0);
      assert(ga.weight(2) == 4.85);
      assert(ga.weight(3) == 1.0);
      assert(ga.weight(4) == 0.354);
      assert(ga.weight(5) == 0.11);
      assert(ga.weight(6) == 0.0694);
      assert(ga.weight(7) == 0.0694 * std::pow(1.46,-1));
=======
      TawHeuristics h(F);
      assert(h.weight(0) == 0.0);
      assert(h.weight(1) == 0.0);
      assert(h.weight(2) == 4.85);
      assert(h.weight(3) == 1.0);
      assert(h.weight(4) == 0.354);
      assert(h.weight(5) == 0.11);
      assert(h.weight(6) == 0.0694);
      assert(h.weight(7) == 0.0694 * std::pow(1.46,-1));
>>>>>>> fc758797
    }
  }
  {
    NQueens::AmoAlo_board F(2);
    assert(F.N == 2);
    const Var v11{1,1};
<<<<<<< HEAD
    assert(F.amo_count(v11) == 3);
    TawBranching ga(F);
    assert(ga.heuristics(v11) == TawBranching::Bp(3*4.85, 2*4.85));
    F.set(v11,true);
    assert(F.t_rank().o == 0);
    assert(F.t_rank().p == 1);
    assert(F.t_rank().f == 3);
    assert(F.falsified());
    assert(F.r_rank()[1].p == 1);
    assert(F.c_rank()[1].p == 1);
    assert(F.d_rank()[F.diagonal(v11).i].p == 1);
    assert(F.ad_rank()[F.anti_diagonal(v11).i].p == 1);
  }
  {
    NQueens::AmoAlo_board F(2);
    const Var v11{1,1};
    F.set(v11,false);
    assert(F.falsified());
    assert(F.t_rank().o == 0);
    assert(F.t_rank().p == 1);
    assert(F.t_rank().f == 3);
    const AmoAlo_board::Board b = F.board();
    assert(b[1][1] == State::forbidden);
    assert(b[1][2] == State::forbidden);
    assert(b[2][1] == State::placed);
    assert(b[2][2] == State::forbidden);
    assert(F.d_rank()[F.diagonal(v11).i].p == 0);
    assert(F.ad_rank()[F.anti_diagonal(v11).i].p == 0);
=======
    assert(F.odegree(v11) == 3);
    TawHeuristics h(F);
    assert(h.heuristics(v11) == TawHeuristics::Bp(3*4.85, 2*4.85));
>>>>>>> fc758797
  }
}<|MERGE_RESOLUTION|>--- conflicted
+++ resolved
@@ -25,17 +25,6 @@
       assert(FC.board({1,1}) == State::placed);
     }
     {
-<<<<<<< HEAD
-      TawBranching ga(F);
-      assert(ga.weight(0) == 0.0);
-      assert(ga.weight(1) == 0.0);
-      assert(ga.weight(2) == 4.85);
-      assert(ga.weight(3) == 1.0);
-      assert(ga.weight(4) == 0.354);
-      assert(ga.weight(5) == 0.11);
-      assert(ga.weight(6) == 0.0694);
-      assert(ga.weight(7) == 0.0694 * std::pow(1.46,-1));
-=======
       TawHeuristics h(F);
       assert(h.weight(0) == 0.0);
       assert(h.weight(1) == 0.0);
@@ -45,46 +34,14 @@
       assert(h.weight(5) == 0.11);
       assert(h.weight(6) == 0.0694);
       assert(h.weight(7) == 0.0694 * std::pow(1.46,-1));
->>>>>>> fc758797
     }
   }
   {
     NQueens::AmoAlo_board F(2);
     assert(F.N == 2);
     const Var v11{1,1};
-<<<<<<< HEAD
-    assert(F.amo_count(v11) == 3);
-    TawBranching ga(F);
-    assert(ga.heuristics(v11) == TawBranching::Bp(3*4.85, 2*4.85));
-    F.set(v11,true);
-    assert(F.t_rank().o == 0);
-    assert(F.t_rank().p == 1);
-    assert(F.t_rank().f == 3);
-    assert(F.falsified());
-    assert(F.r_rank()[1].p == 1);
-    assert(F.c_rank()[1].p == 1);
-    assert(F.d_rank()[F.diagonal(v11).i].p == 1);
-    assert(F.ad_rank()[F.anti_diagonal(v11).i].p == 1);
-  }
-  {
-    NQueens::AmoAlo_board F(2);
-    const Var v11{1,1};
-    F.set(v11,false);
-    assert(F.falsified());
-    assert(F.t_rank().o == 0);
-    assert(F.t_rank().p == 1);
-    assert(F.t_rank().f == 3);
-    const AmoAlo_board::Board b = F.board();
-    assert(b[1][1] == State::forbidden);
-    assert(b[1][2] == State::forbidden);
-    assert(b[2][1] == State::placed);
-    assert(b[2][2] == State::forbidden);
-    assert(F.d_rank()[F.diagonal(v11).i].p == 0);
-    assert(F.ad_rank()[F.anti_diagonal(v11).i].p == 0);
-=======
     assert(F.odegree(v11) == 3);
     TawHeuristics h(F);
     assert(h.heuristics(v11) == TawHeuristics::Bp(3*4.85, 2*4.85));
->>>>>>> fc758797
   }
 }