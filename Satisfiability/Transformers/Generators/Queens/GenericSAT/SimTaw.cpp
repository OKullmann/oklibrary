// Oliver Kullmann, 23.7.2018 (Swansea)

#include <iostream>
#include <string>
#include <stdexcept>

#include "Backtracking.hpp"
#include "NQueens.hpp"

namespace {

<<<<<<< HEAD
  ChessBoard::coord_t interprete(const int argc, const char* const argv[]) noexcept {
    return atoi(argv[1]);
=======
const std::string version = "0.2";
const std::string date = "6.8.2018";
const std::string program = "SimTaw"
#ifndef NDEBUG
  "_debug"
#endif
;
const std::string error = "ERROR[" + program + "]: ";

enum class Error {
  missing_argument=1,
  conversion=2,
  too_big=3,
  too_small=4
};
/* Extracting the underlying code of enum-classes (scoped enums) */
template <typename EC>
inline constexpr int code(const EC e) noexcept {return static_cast<int>(e);}

ChessBoard::coord_t interprete(const int argc, const char* const argv[]) noexcept {
  if (argc == 1) {
    std::cerr << error << "The argument N is needed.\n";
    std::exit(code(Error::missing_argument));
  }
  const std::string arg1 = argv[1];
  unsigned long N;
  try { N = std::stoul(arg1); }
  catch (const std::invalid_argument& e) {
    std::cerr << error << "The argument \"" << arg1 << "\" is not a valid integer.\n";
    std::exit(code(Error::conversion));
  }
  catch (const std::out_of_range& e) {
    std::cerr << error << "The argument \"" << arg1 << "\" is too big for unsigned long.\n";
    std::exit(code(Error::too_big));
>>>>>>> a6ae056c
  }
  if (N > ChessBoard::max_coord) {
    std::cerr << error << "The argument can be at most " << ChessBoard::max_coord << ", but is " << arg1 << ".\n";
    std::exit(code(Error::too_big));
  }
  if (N == 0) {
    std::cerr << error << "The argument is 0.\n";
    std::exit(code(Error::too_small));
  }
  return N;
}

}

int main(const int argc, const char* const argv[]) {
<<<<<<< HEAD
  typedef Backtracking::CountSat<NQueens::AmoAlo_board, NQueens::GreedyAmo, ChessBoard::Count_t> Backtracking_q;
  typedef NQueens::AmoAlo_board::Ranks Ranks;
  typedef NQueens::AmoAlo_board::Board Board;
=======
  typedef Backtracking::CountSat<NQueens::AmoAlo_board, NQueens::GreedyAmo> Backtracking_q;
>>>>>>> a6ae056c

  const ChessBoard::coord_t N = interprete(argc, argv);
  Board board;
  Ranks r_rank;
  Ranks c_rank;
  Ranks ad_rank;
  Ranks d_rank;
  NQueens::AmoAlo_board Fq(N,board,r_rank,c_rank,ad_rank,d_rank);

  const auto cFq = Backtracking_q()(Fq);

  std::cout << cFq << "\n";

}<|MERGE_RESOLUTION|>--- conflicted
+++ resolved
@@ -9,10 +9,6 @@
 
 namespace {
 
-<<<<<<< HEAD
-  ChessBoard::coord_t interprete(const int argc, const char* const argv[]) noexcept {
-    return atoi(argv[1]);
-=======
 const std::string version = "0.2";
 const std::string date = "6.8.2018";
 const std::string program = "SimTaw"
@@ -47,7 +43,6 @@
   catch (const std::out_of_range& e) {
     std::cerr << error << "The argument \"" << arg1 << "\" is too big for unsigned long.\n";
     std::exit(code(Error::too_big));
->>>>>>> a6ae056c
   }
   if (N > ChessBoard::max_coord) {
     std::cerr << error << "The argument can be at most " << ChessBoard::max_coord << ", but is " << arg1 << ".\n";
@@ -63,21 +58,12 @@
 }
 
 int main(const int argc, const char* const argv[]) {
-<<<<<<< HEAD
-  typedef Backtracking::CountSat<NQueens::AmoAlo_board, NQueens::GreedyAmo, ChessBoard::Count_t> Backtracking_q;
-  typedef NQueens::AmoAlo_board::Ranks Ranks;
-  typedef NQueens::AmoAlo_board::Board Board;
-=======
+
   typedef Backtracking::CountSat<NQueens::AmoAlo_board, NQueens::GreedyAmo> Backtracking_q;
->>>>>>> a6ae056c
 
   const ChessBoard::coord_t N = interprete(argc, argv);
-  Board board;
-  Ranks r_rank;
-  Ranks c_rank;
-  Ranks ad_rank;
-  Ranks d_rank;
-  NQueens::AmoAlo_board Fq(N,board,r_rank,c_rank,ad_rank,d_rank);
+
+  NQueens::AmoAlo_board Fq(N);
 
   const auto cFq = Backtracking_q()(Fq);
 
