--- conflicted
+++ resolved
@@ -58,7 +58,6 @@
    <li> We should also use reductions. For that we need the ability
    to translate r_k-splitting trees into hitting clause-sets, which can
    be done in a straightforward way, by just making the forced assignments
-<<<<<<< HEAD
    into trees of levelled height 1 (ignoring the actual reduction).
    DONE (as explained below, here there are no forced assignments. Nevertheless,
    in general this approach should be implemented.) </li>
@@ -70,6 +69,24 @@
      <li> So using choose_most_sat_literal_h in
      ComputerAlgebra/Satisfiability/Lisp/Backtracking/DLL_solvers.mac
      should do a good job. </li>
+     <li> Experimental results:
+     \verbatim
+statistics_cs(hitting_cnf_aes_sbox(choose_most_sat_literal_h(firstorder_sat_approx_t)))$
+[16, 1515, 19540, 16, 6]
+statistics_cs(hitting_cnf_aes_sbox(choose_most_sat_literal_h(satprob_dll_simplest_trivial1)))$
+[16, 1516, 19573, 16, 6]
+     \endverbatim
+     <li> DONE: firstorder_sat_approx is simply not appropriate here.
+     One issue here is that some of the approximations tend to return "inf" 
+     when the clauseset is satisfiable or highly satisfiable which is fine for 
+     SAT decision, where the only interest is if the branch is satisfiable,
+     but completely defeats the point in this case. In the tests above, such 
+     problems have been avoided by taking the function definition and temporarily
+     defining the function to return the calculated probability. Such functions 
+     have been postfixed with "_t" for "true". </li>
+     <li> The strange thing here are these little differences "1513, 1515, 1516", where
+     actually all three trees should be identical! We need to investigate this.
+     (Perhaps this comes from tie-braking. But still, shouldn't be there.) </li>
      <li> Also the reductions and the look-ahead need to be considered. </li>
      <li> "The strongest approach is to use full elimination of forced 
      assignments at each node. The look-ahead then also takes all forced
@@ -98,72 +115,22 @@
       </ol>
      </li>
     </ol>
-=======
-   into trees of levelled height 1 (ignoring the actual reduction). </li>
-   <li> 
-   A general conjecture is: "For computing small dual hitting cause-sets,
-   use as splitting literal one which leads to maximal probability of
-   satisfiability." So using choose_most_sat_literal_h in
-   ComputerAlgebra/Satisfiability/Lisp/Backtracking/DLL_solvers.mac
-   should do a good job --- let's test it here! 
-   
-\verbatim
-statistics_cs(hitting_cnf_aes_sbox(choose_most_sat_literal_h(firstorder_sat_approx_t)))$
-[16, 1515, 19540, 16, 6]
-statistics_cs(hitting_cnf_aes_sbox(choose_most_sat_literal_h(satprob_dll_simplest_trivial1)))$
-[16, 1516, 19573, 16, 6]
-\endverbatim
-   <ul>
-    <li> One issue here is that some of the approximations tend to return "inf" 
-    when the clauseset is satisfiable or highly satisfiable which is fine for 
-    SAT decision, where the only interest is if the branch is satisfiable,
-    but completely defeats the point in this case. In the tests above, such 
-    problems have been avoided by taking the function definition and temporarily
-    defining the function to return the calculated probability. Such functions 
-    have been postfixed with "_t" for "true". </li>
-    <li> The first result seems very similar to use of 
-    "dll_heuristics_max_lit", which it should (in this particular case) given 
-    at every stage, under any partial assignment, we always have a full clause 
-    set, and each clause falsifies a given total assignment (given the domain of
-    only 16 variables). Therefore, branching on the literal with the max 
-    occurrences results in most clauses which represent falsifying assignments 
-    occurring on that branch. Conversely, given we have a full clause set at 
-    each stage, the negation of the maximally occurring literal must be the 
-    minimally occurring literal, and given each clause represents a single total
-    falsifying assignment, this other branch must represent the choice of 
-    literal which leads to maximal probability of satisfiability (and therefore
-    min of unsatisfiability). </li>
-    <li> IE, in the case of full clause sets, "min_lit" is equivalent in nature
-    to choosing the literal which leads to maximal probability of satisfiability
-    and "max_lit" is equivalent in nature to choosing the literal which leads to
-    maximal probability of unsatisfiability. </li>
-    <li> Given this duality with full clause sets, it is arbitrary whether we
-    choose to maximise satisfiability or unsatisfiability as you simply 
-    generate splitting trees which are mirror images of each other (ignoring
-    issues with the ordering imposed when there are ties for maximum and 
-    minimum approximations). </li>
-    <li> SAT approximations seem to generalise the advantage gained by 
-    "max_lit" to clause sets rather than being restricted to full 
-    clause sets. </li>
-    <li> It is likely that the SAT approximation heuristic would benefit from
-    some lookahead, as was presented with regards to max_lit, so as to 
-    differentiate when ties occur for the maximal probability of satisfiability.
-    We wish the same idea of maximising satisfiability to occur when we make
-    the assignment and move 1 level down in the tree, and so the literal 
-    which results in the most "bias" when that literal assignment is made 
-    (or potentially taking into account both branches) should be chosen. </li>
-    <li> The reasoning behind maximising "bias" at each level needs to be made
-    clear here (falsifying assignments occurring along the same "path" down the
-    tree result in less "branch off"s for the satisfying assignments, where 
-    the "branch off"s are then the clauses we take for the dual hitting clause 
-    set (after compacting?) - this is likely very imprecise and unclear). </li>
-    <li> Most likely, there is a small difference here between "max_lit" and 
-    the probability-based heuristic due to issues with ordering and joint
-    maximums and minimums not necessarily coinciding. </li>
-    <li> Likely this needs tidying or making more concise, as well as certain
-    aspects more clearly explained/defined. </li>
-   </ul>
->>>>>>> 1eb9015b
+   </li>
+   <li> It is likely that the SAT approximation heuristic would benefit from
+   some lookahead:
+    <ol>
+     <li> As was presented with regards to max_lit, so as to differentiate when 
+     ties occur for the maximal probability of satisfiability. </li>
+     <li> We wish the same idea of maximising satisfiability to occur when we 
+     make the assignment and move 1 level down in the tree, and so the literal 
+     which results in the most "bias" when that literal assignment is made 
+     (or potentially taking into account both branches) should be chosen. </li>
+     <li> The reasoning behind maximising "bias" at each level needs to be made
+     clear here (falsifying assignments occurring along the same "path" down the
+     tree result in less "branch off"s for the satisfying assignments, where 
+     the "branch off"s are then the clauses we take for the dual hitting clause 
+     set (after comdensing?) - this is likely very imprecise and unclear). </li>
+    </ol>
    </li>
   </ul>
 
