// Oliver Kullmann, 20.12.2007 (Swansea)
/* Copyright 2007, 2008 Oliver Kullmann
This file is part of the OKlibrary. OKlibrary is free software; you can redistribute
it and/or modify it under the terms of the GNU General Public License as published by
the Free Software Foundation and included in this library; either version 3 of the
License, or any later version. */

/*!
  \file ComputerAlgebra/Cryptology/Lisp/plans/milestones.hpp

  \module_version ComputerAlgebra/Cryptology/Lisp 0.0.5 (20.12.2007)


  \par Version 0.0.6

  \par
   In ComputerAlgebra/Cryptology/Lisp/plans/AdvancedEncryptionStandard.hpp
   the following topics are handled:
<<<<<<< HEAD
    - Split "Maxima: design" into subtopics DONE
    - Split "Maxima: implementation issues" into subtopics DONE
=======
    - New structure


  \par Version 0.0.7

  \par
   In ComputerAlgebra/Cryptology/Lisp/plans/AdvancedEncryptionStandard.hpp
   the following topics are handled:
    - Modularising the Rijndael-implementation
    - Split "Maxima: design" into subtopics
    - Split "Maxima: implementation issues" into subtopics
>>>>>>> 5f1dc2cc

  \par
   Update the following milestones.
   (Towards 0.1, which is the current implementation finished.)


  \par Version 0.0.8

  \par
   In ComputerAlgebra/Cryptology/Lisp/plans/AdvancedEncryptionStandard.hpp
   the following topics are handled:
    - Finite Field operations
    - New design and implementation
    - Key schedule
    - Docus and Demos
    - Requirements
    - File Extensions
    - Tests

  \par
   In ComputerAlgebra/Cryptology/Lisp/plans/general.hpp
   the following topics are handled:
    - Conversion Functions

  \par Version 0.0.8

  \par
   In ComputerAlgebra/Cryptology/Lisp/plans/AdvancedEncryptionStandard.hpp
   the following topics are handled:
    - Generalisations



  -------------------------------------------------------------------------------------------------------------------------------------

  \par Version history
   - 0.0.6 : 17.02.2007; ....
   - 0.0.5 : 20.12.2007; initial version number (many plans, started implementing AES).


*/<|MERGE_RESOLUTION|>--- conflicted
+++ resolved
@@ -16,11 +16,9 @@
   \par
    In ComputerAlgebra/Cryptology/Lisp/plans/AdvancedEncryptionStandard.hpp
    the following topics are handled:
-<<<<<<< HEAD
+    - New structure
     - Split "Maxima: design" into subtopics DONE
     - Split "Maxima: implementation issues" into subtopics DONE
-=======
-    - New structure
 
 
   \par Version 0.0.7
@@ -29,13 +27,18 @@
    In ComputerAlgebra/Cryptology/Lisp/plans/AdvancedEncryptionStandard.hpp
    the following topics are handled:
     - Modularising the Rijndael-implementation
-    - Split "Maxima: design" into subtopics
-    - Split "Maxima: implementation issues" into subtopics
->>>>>>> 5f1dc2cc
-
+    - Finite Field operations
+    - New design and implementation
+    - Key schedule
+    - Docus and Demos
+    - Requirements
+    - File Extensions
+    - Tests
+  
   \par
-   Update the following milestones.
-   (Towards 0.1, which is the current implementation finished.)
+   In ComputerAlgebra/Cryptology/Lisp/plans/general.hpp
+   the following topics are handled:
+    - Conversion Functions
 
 
   \par Version 0.0.8
@@ -43,32 +46,17 @@
   \par
    In ComputerAlgebra/Cryptology/Lisp/plans/AdvancedEncryptionStandard.hpp
    the following topics are handled:
-    - Finite Field operations
-    - New design and implementation
-    - Key schedule
-    - Docus and Demos
-    - Requirements
-    - File Extensions
-    - Tests
-
+    - Generalisations
+  
   \par
-   In ComputerAlgebra/Cryptology/Lisp/plans/general.hpp
-   the following topics are handled:
-    - Conversion Functions
-
-  \par Version 0.0.8
-
-  \par
-   In ComputerAlgebra/Cryptology/Lisp/plans/AdvancedEncryptionStandard.hpp
-   the following topics are handled:
-    - Generalisations
+   Update the following milestones.
+   (Towards 0.1, which is the current implementation finished.)
 
 
 
   -------------------------------------------------------------------------------------------------------------------------------------
 
   \par Version history
-   - 0.0.6 : 17.02.2007; ....
    - 0.0.5 : 20.12.2007; initial version number (many plans, started implementing AES).
 
 
