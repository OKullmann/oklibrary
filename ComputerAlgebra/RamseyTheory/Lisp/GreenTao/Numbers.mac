/* Oliver Kullmann, 6.5.2009 (Swansea) */
/* Copyright 2009 Oliver Kullmann
This file is part of the OKlibrary. OKlibrary is free software; you can redistribute
it and/or modify it under the terms of the GNU General Public License as published by
the Free Software Foundation and included in this library; either version 3 of the
License, or any later version. */

/*!
  \file ComputerAlgebra/RamseyTheory/Lisp/GreenTao/Numbers.mac
  \brief Handling of Green-Tao numbers

Use by

oklib_load("OKlib/ComputerAlgebra/RamseyTheory/Lisp/GreenTao/Numbers.mac");

*/

/*!
\htmlonly
*/

oklib_include("OKlib/ComputerAlgebra/DataStructures/Lisp/Lists.mac")$
oklib_include("OKlib/ComputerAlgebra/RamseyTheory/Lisp/VanderWaerden/Numbers.mac")$
oklib_include("OKlib/ComputerAlgebra/Hypergraphs/Lisp/Generators.mac")$


/* *********************
   * Green-Tao numbers *
   *********************
*/

/* The main function, which handles all parameter-values. */
/* Prerequisites: L ascendingly sorted list of natural numbers >= 1 */
greentao(L) := if emptyp(L) then 1
 elseif first(L) = 1 then greentao(rest(L))
 elseif greentaod_a(L)#[] then apply(greentaod,greentaod_a(L))
 elseif greentaot_a(L)#[] then apply(greentaot,greentaot_a(L))
 elseif greentao3k_a(L)#[] then apply(greentao3k,greentao3k_a(L))
 elseif greentao4k_a(L)#[] then apply(greentao4k,greentao4k_a(L))
 elseif greentaots_a(L)#[] then apply(greentaots,greentaots_a(L))
 elseif greentao33k_a(L)#[] then apply(greentao33k,greentao33k_a(L))
 elseif greentao34k_a(L)#[] then apply(greentao34k,greentao34k_a(L))
 else unknown$
/* Remark: If L is not sorted, use greentao(sort(L)). */

/* Checking whether L is a valid input: */
greentao_p(L) := vanderwaerden_p(L)$


/* ****************
   * Binary cases *
   ****************
*/

greentao3k(k) := 
 if k <= 5 then 
   [4,7,23,79,528][k]
 else unknown$
greentao3k_a(L) := vanderwaerden3k_a(L)$

greentao4k(k) := 
 if k <= 4 then 
   [9,14,79,512][k]
 else unknown$
greentao4k_a(L) := vanderwaerden4k_a(L)$


/* *****************
   * Ternary cases *
   *****************
*/

greentao33k(k) :=
 if k <= 3 then
   [23,31,137][k]
 else unknown$
greentao33k_a(L) := vanderwaerden33k_a(L)$


/* *********************
   * The diagonal case *
   *********************
*/

/* The "diagonal case", i.e., m parts, arithmetic progressions of length k: */
greentaod(m,k) := if m=0 then 1 
 elseif k=1 then 1
 elseif k=2 then m+1
 elseif m=1 then greentaod1(k)
 elseif m=2 then greentaod2(k)
 elseif m=3 then greentaod3(k)
 elseif k=3 then greentaodap3(m)
 elseif k=4 then greentaodap4(m)
 else unknown$
/* The corresponding argument check for a GT parameter-list L, 
   checking whether a parameter tuple applies, returning [m,k] 
   in the positive case and [] otherwise: */
greentaod_a(L) := vanderwaerdend_a(L)$

greentaod1(k) :=
<<<<<<< HEAD
 if k <= 15 then [1,2,4,9,10,37,155,263,289,316,21966,23060,58464,2253121,9686320][k]
=======
 if k <= 17 then [
  1,2,4,9,10,37,155,263,289,316,
  21966,23060,58464,2253121,9686320,11015837,227225515
 ][k]
>>>>>>> ee150ded
 else unknown$
greentaod1_a(L) := if length(L)=1 then L else []$
/* For k >= 12 these numbers are obtained by ranking from A005115. */
/* greentaod1(k) is the smallest n such that
   arithprog_primes_ohg(k,n)[2] is not empty, i.e., such that
   {p_1, ..., p_n} contains an arithmetic progression of length k:
*/
compute_greentaod1(k) := block(
 [primes_rev_init_seg : [], p : 1],
  while emptyp(arithprog_primes_finish_nm(k)) do (
    p : next_prime(p),
    primes_rev_init_seg : cons(p,primes_rev_init_seg)
  ),
  return(length(primes_rev_init_seg)))$
/*
  With memoisation this is computed by first_arithprog_primes(k).
*/

greentaod2(k) :=
  if k <= 5 then [1,3,23,79,528][k]
  else unknown$
/* Remark: These numbers have been verified/computed by SAT solving
   methods.
*/
greentaod2_a(L) := vanderwaerdend2_a(L)$


/* ************************
   * The transversal case *
   ************************
*/

greentaot(m,k) := 0$
greentaot_a(L) := vanderwaerdent_a(L)$

/*!
\endhtmlonly
*/<|MERGE_RESOLUTION|>--- conflicted
+++ resolved
@@ -98,14 +98,10 @@
 greentaod_a(L) := vanderwaerdend_a(L)$
 
 greentaod1(k) :=
-<<<<<<< HEAD
- if k <= 15 then [1,2,4,9,10,37,155,263,289,316,21966,23060,58464,2253121,9686320][k]
-=======
  if k <= 17 then [
   1,2,4,9,10,37,155,263,289,316,
   21966,23060,58464,2253121,9686320,11015837,227225515
  ][k]
->>>>>>> ee150ded
  else unknown$
 greentaod1_a(L) := if length(L)=1 then L else []$
 /* For k >= 12 these numbers are obtained by ranking from A005115. */
