--- conflicted
+++ resolved
@@ -75,8 +75,8 @@
     </ol>
    </li>
    <li> And what about non-diagonal Ramsey clause-sets? One would guess
-<<<<<<< HEAD
-   that in "most" cases there are no automorphisms?? </li>
+   that in "most" cases there are no other automorphisms than given by
+   the underlying S_n ? </li>
   </ul>
 
 
@@ -102,10 +102,6 @@
      a list of equations. </li>
     </ul>
    </li>
-=======
-   that in "most" cases there are no other automorphisms than given by
-   the underlying S_n ? </li>
->>>>>>> e38557cf
   </ul>
 
 */
